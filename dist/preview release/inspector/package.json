--- conflicted
+++ resolved
@@ -29,20 +29,13 @@
     ],
     "license": "Apache-2.0",
     "dependencies": {
-<<<<<<< HEAD
         "@types/react": "~16.7.3",
         "@types/react-dom": "~16.0.9",
-        "babylonjs": "4.0.0-alpha.16",
-        "babylonjs-gui": "4.0.0-alpha.16",
-        "babylonjs-loaders": "4.0.0-alpha.16",
-        "babylonjs-serializers": "4.0.0-alpha.16",
-        "babylonjs-gltf2interface": "4.0.0-alpha.16"
-=======
         "babylonjs": "4.0.0-alpha.17",
         "babylonjs-gui": "4.0.0-alpha.17",
         "babylonjs-loaders": "4.0.0-alpha.17",
-        "babylonjs-serializers": "4.0.0-alpha.17"
->>>>>>> dacb87fa
+        "babylonjs-serializers": "4.0.0-alpha.17",
+        "babylonjs-gltf2interface": "4.0.0-alpha.17"
     },
     "engines": {
         "node": "*"
