# 4.0.0

## Major updates
- New [fancy forum](https://forum.babylonjs.com)!! ([Deltakosh](https://github.com/deltakosh))
- [Inspector v2.0](https://doc.babylonjs.com/features/playground_debuglayer). [Dev log](https://medium.com/@babylonjs/dev-log-creating-the-new-inspector-b15c50900205) ([Deltakosh](https://github.com/deltakosh))
- Added support for [parallel shader compilation](https://www.khronos.org/registry/webgl/extensions/KHR_parallel_shader_compile/) ([Deltakosh](https://github.com/deltakosh))
- Added [Object Based Motion Blur](http://doc.babylonjs.com/how_to/using_motionblurpostprocess) post-process ([julien-moreau](https://github.com/julien-moreau))
- Added [support for AmmoJS](https://doc.babylonjs.com/how_to/using_the_physics_engine) as a physics plugin (Composite objects, motors, joints) ([TrevorDev](https://github.com/TrevorDev))
  - Added support for soft bodies, which are 3D softbody, 2D cloth and 1D rope, in Ammo physics plugin. [Doc](https://doc.babylonjs.com/how_to/soft_bodies) ([JohnK](https://github.com/BabylonJSGuide))
  - Added support for [Convex Hull Impostor][https://github.com/kripken/ammo.js/blob/master/bullet/src/BulletCollision/CollisionShapes/btConvexHullShape.h] using Ammo.js plugin ([MackeyK24](https://github.com/mackeyk24))
  - Added AmmoJSPlugin scene file loader [MackeyK24](https://github.com/mackeyk24))  
- Added support for [WebXR](https://doc.babylonjs.com/how_to/webxr) ([TrevorDev](https://github.com/TrevorDev))
  - Add customAnimationFrameRequester to allow sessions to hook into engine's render loop ([TrevorDev](https://github.com/TrevorDev))
  - camera customDefaultRenderTarget to allow cameras to render to a custom render target (eg. xr framebuffer) instead of the canvas ([TrevorDev](https://github.com/TrevorDev))
  - webXR camera which can be updated by a webXRSession ([TrevorDev](https://github.com/TrevorDev))
  - webXRSessionManager to bridge xrSession to babylon's camera/engine ([TrevorDev](https://github.com/TrevorDev))
  - webXRExperienceHelper to setup a default XR experience ([TrevorDev](https://github.com/TrevorDev))
  - WebXREnterExitUI and WebXRManagedOutputCanvas classes to configure the XR experience ([TrevorDev](https://github.com/TrevorDev))
  - WebXRInput manage controllers for the XR experience ([TrevorDev](https://github.com/TrevorDev))
  - WebXR camera rotation using parent container ([TrevorDev](https://github.com/TrevorDev))
- GUI:
  - Added `control.useBitmapCache` to optimize re-rendering of complex controls by keeping a cached version ([Deltakosh](https://github.com/deltakosh))
  - Added new [ImageBasedSlider](http://doc.babylonjs.com/how_to/gui#imagebasedslider) to let users customize sliders using images ([Deltakosh](https://github.com/deltakosh))
  - Added support for clipboard events to let users perform `cut`, `copy` and `paste` events ([Saket Saurabh](https://github.com/ssaket))
  - Added new [ScrollViewer](https://doc.babylonjs.com/how_to/scrollviewer) with mouse wheel scrolling for larger containers to be viewed using Sliders ([JohnK](https://github.com/BabylonJSGuide/) / [Deltakosh](https://github.com/deltakosh))
  - Moved to a measure / draw mechanism ([Deltakosh](https://github.com/deltakosh))
  - Added support for [nine patch stretch](https://www.babylonjs-playground.com/#G5H9IN#2) mode for images. ([Deltakosh](https://github.com/deltakosh))
  - InvalidateRect added to AdvancedDynamicTexture to improve perf for heavily populated GUIs, works with shadows ([TrevorDev](https://github.com/TrevorDev)) **** NEED DEMO or DOC LINK)
- Migrated the code to modules and deploy [ES6 npm packages](https://doc.babylonjs.com/features/es6_support) ([Sebavan](https://github.com/Sebavan))
- Added `TrailMesh` class. Credit to furcatomasz ([danjpar](https://github.com/danjpar)) **** NEED DEMO or DOC LINK)
- Support rendering to a Multiview outputRenderTargetTexture with multiview engine component to improve performance for XR scenarios ([TrevorDev](https://github.com/TrevorDev))
- PBR:
  - Added Inspector Debug Mode ([Sebavan](https://github.com/Sebavan)) **** NEED DEMO or DOC LINK)
  - Added Smith Height Correlated Visibility term to PBR ([Sebavan](https://github.com/Sebavan)) **** NEED DEMO or DOC LINK)
  - Added energy conservation through Multiscattering BRDF support to PBR ([Sebavan](https://github.com/Sebavan)) **** NEED DEMO or DOC LINK)
  - Added clear coat support to PBR ([Sebavan](https://github.com/Sebavan)) **** NEED DEMO or DOC LINK)
  - Added anisotropy support to PBR ([Sebavan](https://github.com/Sebavan)) **** NEED DEMO or DOC LINK)
  - Added sheen support to PBR ([Sebavan](https://github.com/Sebavan)) **** NEED DEMO or DOC LINK)
- Added a STL exporter ([pryme8](https://github.com/pryme8))

## Optimizations
- Added an engine creation option to compile all shaders with medium precision ([Deltakosh](https://github.com/deltakosh))
- Optimized effect reused for shadow maps ([Deltakosh](https://github.com/deltakosh))
- Added support for Scissor testing ([Deltakosh](https://github.com/deltakosh))
- Improved shader precision detection ([Deltakosh](https://github.com/deltakosh))
- Added support for bone matrix texture. Now skeletons will use a texture instead of uniforms when possible ([Deltakosh](https://github.com/deltakosh))
- Refactored of the SolidParticleSystem code for performance and code quality improvement ([barroij](https://github.com/barroij))
- Added per solid particle culling possibility : `solidParticle.isInFrustum()`  ([jerome](https://github.com/jbousquie))
- Performance oriented changes ([barroij](https://github.com/barroij))
  - Prevented avoidable matrix inversion or square root computation
  - Enabled a removal in O(1) from the `transformNodes` array and `materials` array of the `Scene`. As a consequence, the order of the element within these arrays might change during a removal
  - Enabled a removal in O(1) from the `instances` array of a `Mesh`. As a consequence, the order of the element within this array might change during a removal
  - Stopped calling `Array.splice` on the `scene.meshes` array and on the `engine._uniformBuffer` when removing an element. As a consequence, the order of the element within these arrays might change during a removal
  - Added an option `useGeometryUniqueIdsMap` in the `Scene` constructor options. When set to true, each `Scene` isntance will have and will keep up-to-date a map of geometry per `uniqueId`. This is to avoid browsing all the geometries of the scene when a new one is being pushed. It also enables a removal of geometry in O(1). Disabled by default
  - Added an option `useMaterialMeshMap` in the `Scene` constructor options. When set to true, each `Material` isntance will have and will keep up-to-date a map of its bound meshes. This is to avoid browsing all the meshes of the scene to retrieve the ones bound to the current material when disposing the Material. Disabled by default
  - Added an option `useClonedMeshhMap` in the `Scene` constructor options. When set to true, each `Mesh` will have and will keep up-to-date a map of cloned meshes. This is to avoid browsing all the meshes of the scene to retrieve the ones that have the current mesh as source mesh. Disabled by default
  - Added `blockfreeActiveMeshesAndRenderingGroups` property in the `Scene`, following the same model as `blockMaterialDirtyMechanism`. This is to avoid calling `Scene.freeActiveMeshes` and `Scene.freeRenderingGroups` for each disposed mesh when we dispose several meshes in a row. One have to set `blockfreeActiveMeshesAndRenderingGroups` to `true` just before disposing the meshes, and set it back to `false` just after
  - Prevented code from doing useless and possible time consuming computation when disposing the `ShaderMaterial` of a `LinesMesh`
  - Make a better use of the `isIdentity` cached value wihtin a `Matrix`
  - Make sure we browse all the submeshes only once in `Material.markAsDirty` function
  - Added an `Vector3.UnprojectRayToRef` static function to avoid computing and inverting the projection matrix twice when updating a Ray.
- Added per mesh culling strategy ([jerome](https://github.com/jbousquie))

## Updates

### GUI

- Added `inputText.onKeyboardEventProcessedObservable` ([Deltakosh](https://github.com/deltakosh))
- Added `button.image` and `button.textBlock` to simplify access to button internal parts ([Deltakosh](https://github.com/deltakosh))
- Added `slider.displayThumb` to show/hide slider's thumb ([Deltakosh](https://github.com/deltakosh))
- Added `grid.rowCount`, `grid.columnCount` and `grid.getChildrenAt()` ([Deltakosh](https://github.com/deltakosh))
- Added `Control.AllowAlphaInheritance` to let users control the way alpha is used (inherited or not) ([Deltakosh](https://github.com/deltakosh))
- Added support for performing operations like select all, text highlight, delete selected in `inputText` ([Saket Saurabh](https://github.com/ssaket))
- Added `inputText.onTextCopyObservable`, `inputText.onTextCutObservable` and `inputText.onTextPasteObservable` to inputText ([Saket Saurabh](https://github.com/ssaket))
- Added `AdvancedDynamicTexture.onClipboardObservable` to observe for clipboard events in AdvancedDynamicTexture([Saket Saurabh](https://github.com/ssaket))
- Added `inputText.onFocusSelectAll` to allow complete selection of text on focus event.([Saket Saurabh](https://github.com/ssaket))
- Added mouse drag to highlight text in inputText ([Saket Saurabh](https://github.com/ssaket))

### Core Engine

- Added new `WebRequest` class to centralize all network requests. Can be used to configure headers of all network requests ([Deltakosh](https://github.com/deltakosh))
- Added `WebRequest.CustomRequestHeaders`, `WebRequest.UseCustomRequestHeaders` to send Custom Request Headers alongside XMLHttpRequest's i.e. when loading files (Tools.Loadfile) from resources requiring special headers like 'Authorization' ([susares](https://github.com/susares))
- Added support for user clip planes to LineMeshes ([Deltakosh](https://github.com/deltakosh))
- Added `shadowGenerator.onBeforeShadowMapRenderMeshObservable` ([Deltakosh](https://github.com/deltakosh))
- Added support for `scene.customLODSelector` to let users define their own LOD rules ([Deltakosh](https://github.com/deltakosh))
- Added `animatable.onAnimationLoopObservable` ([Deltakosh](https://github.com/deltakosh))
- Added `animationGroup.onAnimationLoopObservable` ([Deltakosh](https://github.com/deltakosh))
- Added FlyCamera for free navigation in 3D space, with a limited set of settings ([Phuein](https://github.com/phuein))
- Added `Engine.onNewSceneAddedObservable` ([Deltakosh](https://github.com/deltakosh))
- Added new `PassCubePostProcess` to render cube map content ([Deltakosh](https://github.com/deltakosh))
- Added support for utility layer for SkeletonViewer ([Deltakosh](https://github.com/deltakosh))
- Added utility function `Tools.BuildArray` for array initialisation ([barroij](https://github.com/barroij))
- Introduced a new `IOfflineSupport` interface to hide IndexedDB ([Deltakosh](https://github.com/deltakosh))
- `PBRMaterial` and `StandardMaterial` now use hot swapping feature for shaders. This means they can keep using a previous shader while a new one is being compiled ([Deltakosh](https://github.com/deltakosh))
- Align `BoundingBox` and `BoundingSphere` API and behavior for clarity and simplicity. As a consequence, the `BoundingBox`'s method `setWorldMatrix` has been removed and the underlying world matrix cannot be modified but by calling `reConstruct` or `update`. ([barroij](https://github.com/barroij))
- Make sure that `Material.markAsDirty` and all the `markXXXDirty` methods early out when `scene.blockMaterialDirtyMechanism` is true. ([barroij](https://github.com/barroij))
- Add updateUpVectorFromRotation to target camera to allow the up vector to be computed from rotation ([TrevorDev](https://github.com/TrevorDev))
- Added opacity texture support to `GridMaterial` ([Deltakosh](https://github.com/deltakosh))
- Added support for deserializing morph target animations in animation groups
- AssetContainer dispose method ([TrevorDev](https://github.com/TrevorDev))
- Loading texture with KTX will fallback to non-KTX loader if KTX loader fails ([TrevorDev](https://github.com/TrevorDev))
- `Layer` are now supported in `RenderTargetTexture` ([Sebavan](https://github.com/Sebavan))
- Make onscreen joystick's canvas public ([TrevorDev](https://github.com/TrevorDev))
- Added `.serialize` and `.Parse` functions in `ReflectionProbe` to retrieve reflection probes when parsing a previously serialized material ([julien-moreau](https://github.com/julien-moreau))
- GizmoManager clearGizmoOnEmptyPointerEvent options and onAttachedToMeshObservable event ([TrevorDev](https://github.com/TrevorDev))
- Added support for overriding the mesh used for the world matrix for a mesh with a skeleton ([bghgary](https://github.com/bghgary))
- Added support for linking a bone to a transform node ([bghgary](https://github.com/bghgary))
- Factored out `setDirection` function from `lookAt` for transform node ([bghgary](https://github.com/bghgary))
- Add support for setting renderingGroupId and creating instances to `AxesViewer` ([bghgary](https://github.com/bghgary))
- Invert vScale of compressed ktx textures as they are inverted in the file and UNPACK_FLIP_Y_WEBGL is not supported by ktx ([TrevorDev](https://github.com/TrevorDev))
- Enable dragging in boundingBoxGizmo without needing a parent ([TrevorDev](https://github.com/TrevorDev))
- Added InputsManager and keyboard bindings for FollowCamera. ([mrdunk](https://github.com))
- Fix typo in FollowCamera InputsManager when limiting rotation to 360 degrees. ([mrdunk](https://github.com))
- In FollowCamera InputsManager, allow choice of modifier key (Alt, Ctrl and/or Shift) for each camera movement axis. ([mrdunk](https://github.com))
- Added MouseWheel bindings for FollowCamera. ([mrdunk](https://github.com))
- Tweak MouseWheel bindings for FollowCamera orientations. ([mrdunk](https://github.com))
- Added maximum and minimum limits for FollowCamera parameters. ([mrdunk](https://github.com))
- Convert ArcRotateCamera to use new BaseCameraPointersInput. ([mrdunk](https://github.com))
- Added transparency support to `GlowLayer` ([Sebavan](https://github.com/Sebavan))
- Added option `forceDisposeChildren` to multiMaterial.dispose ([danjpar](https://github.com/danjpar))
- Added Pointer bindings for FollowCamera. ([mrdunk](https://github.com))
- Inspector light gizmo with icons ([TrevorDev](https://github.com/TrevorDev))
- Added option `multiMultiMaterials` to mesh.mergeMeshes ([danjpar](https://github.com/danjpar))
- Expose fallback camera distortion metrics option in vrExperienceHelper ([TrevorDev](https://github.com/TrevorDev))
- Added OnAfterEnteringVRObservable to webVRHelper ([TrevorDev](https://github.com/TrevorDev))
- Added Support for Side By Side and Top/Bottom VR videos in the [video dome](https://doc.babylonjs.com/how_to/360videodome#video-types) ([Sebavan](https://github.com/Sebavan))
- Added UnitTests for BaseCameraPointersInput and ArcRotateCameraPointersInput. ([mrdunk](https://github.com))
- onActiveCameraChanged shouldn't be fired when rendering rig cameras ([TrevorDev](https://github.com/TrevorDev))
- Added `MeshExploder` class ([danjpar](https://github.com/danjpar))
- Observables can now make observers top or bottom priority ([TrevorDev](https://github.com/TrevorDev))
- Mesh outline no longer is shown through the mesh when it's transparent ([TrevorDev](https://github.com/TrevorDev))
- DeviceOrientationCamera will no longer be modified by mouse input if the orientation sensor is active ([TrevorDev](https://github.com/TrevorDev))
<<<<<<< HEAD
- Added LoadScriptAsync tools helper function [MackeyK24](https://github.com/mackeyk24))  
=======
- Added customShaderNameResolve to PBRMaterialBase to allow subclasses to specify custom shader information [MackeyK24](https://github.com/mackeyk24))
- Added PBRCustomMaterial to material library to allow easy subclassing of PBR materials [MackeyK24](https://github.com/mackeyk24))    
>>>>>>> a4de2df7

### OBJ Loader
- Add color vertex support (not part of standard) ([brianzinn](https://github.com/brianzinn))
- Add option for silently failing when materials fail to load ([brianzinn](https://github.com/brianzinn))
- Add option to skip loading materials ([brianzinn](https://github.com/brianzinn))

### glTF Loader

- Added support for mesh instancing for improved performance when multiple nodes point to the same mesh ([bghgary](https://github.com/bghgary))
- Create `TransformNode` objects instead of `Mesh` objects for glTF nodes without geometry ([bghgary](https://github.com/bghgary))
- Added glTF JSON pointers to metadata of nodes, materials, and textures ([bghgary](https://github.com/bghgary))
- Load KTX textures in the gltf2 loader when textureFormat is set on engine ([TrevorDev](https://github.com/TrevorDev))
- Skinned meshes now behave as intended by glTF ([bghgary](https://github.com/bghgary))
  - Skinned meshes now set an override mesh instead of reparenting to the `__root__` transform node
  - Loaded bones are linked with the transform node created for the corresponding glTF node
- Add `EquiRectangularCubeTexture` class to enable the usage of browser-canvas supported images as `CubeTexture`'s ([Dennis Dervisis](https://github.com/ddervisis))
- Add `EquiRectangularCubeTextureAssetTask` to be able to load `EquiRectangularCubeTextures`s via Asset Manager ([Dennis Dervisis](https://github.com/ddervisis))

### glTF Serializer

- Added support for exporting `KHR_lights_punctual`

### Viewer

### Post-Processes Library
- Added the [Ocean](https://doc.babylonjs.com/extensions/oceanpostprocess) post-process ([julien-moreau](https://github.com/julien-moreau))

### Materials Library
- Added the `cameraOffset` vector property in the `SkyMaterial` to get an offset according to the horizon ([julien-moreau](https://github.com/julien-moreau))
- Fixed `GradientMaterial` to consider disableLighting working as emissive ([julien-moreau](https://github.com/julien-moreau))
- Fixed fresnel term computation in `WaterMaterial` ([julien-moreau](https://github.com/julien-moreau))
- Fixed `TerrainMaterial.isReadyForSubMesh` to remove WebGL warnings ([julien-moreau](https://github.com/julien-moreau))
- Fixed `MixMaterial.isReadyForSubMesh` to remove WebGL warnings ([dad72](https://github.com/dad72))

## Bug fixes
- Fixed ArcRotateCamera.setTarget (position was sometimes wrong) ([Deltakosh](https://github.com/deltakosh))
- Fixed TransformNode.setDirection (orientation was wrong) ([Deltakosh](https://github.com/deltakosh))
- Fixed ArcRotateCamera control when upVector was modified ([Deltakosh](https://github.com/deltakosh))
- Fixed anaglyph mode for Free and Universal cameras ([Deltakosh](https://github.com/deltakosh))
- Fixed FileLoader's loading of a skybox, & added a parsed value for whether to create with PBR or STDMaterial ([Palmer-JC](https://github.com/Palmer-JC))
- Removed bones from rootNodes where they should never have been ([Deltakosh](https://github.com/deltakosh))
- Refocusing on input gui with pointer events ([TrevorDev](https://github.com/TrevorDev))
- Gizmo scaling not consistent when camera is parented ([TrevorDev](https://github.com/TrevorDev))
- Context loss causing unexpected results with dynamic textures, geometries with the same name and reflectionTextures ([TrevorDev](https://github.com/TrevorDev))
- CreateScreenshotUsingRenderTarget stretches mirror textures when setting both width and height ([TrevorDev](https://github.com/TrevorDev))
- VR helper only updating vr cameras position when entering vr, rotation was missing, laser distance stopped working ([TrevorDev](https://github.com/TrevorDev))
- Fix VR controllers after gltfLoader transformNode change ([TrevorDev](https://github.com/TrevorDev))
- Bounding Box fixedDragMeshScreenSize stopped working and allow rotating through bounding box ([TrevorDev](https://github.com/TrevorDev))
- VR helper would rotate non vr camera while in VR ([TrevorDev](https://github.com/TrevorDev))
- PointerDragBahavior using Mesh as base type, causing type-checking problems with AbstractMesh ([Poolminer](https://github.com/Poolminer/))
- TransformNode lookAt not working in world space when node's parent has rotation ([TrevorDev](https://github.com/TrevorDev))
- MakeNotPickableAndWrapInBoundingBox had unexpected behavior when input had scaling of 0 on an axis ([TrevorDev](https://github.com/TrevorDev))
- Fixed an issue with loading base64 encoded images in the glTF loader ([bghgary](https://github.com/bghgary))
- In multi-camera scenes the inspector would cause the camera's interaction events to get detached ([TrevorDev](https://github.com/TrevorDev))
- Fix delete highlighted text after keyboard input, beat delay after double click event in InputText ([Saket Saurabh](https://github.com/ssaket))
- SixDofDragBehavior will support when the camera is parented ([TrevorDev](https://github.com/TrevorDev))
- Deactivate webvr lasers when not in vr ([TrevorDev](https://github.com/TrevorDev))
- Update physics position using absolutePosition instead of pivotPosition ([TrevorDev](https://github.com/TrevorDev))
- Disable camera arrow key controls when the Command key is selected on Mac OS ([kcoley](https://github.com/kcoley))
- Viewer should not set receiveShadows on an instanced mesh ([TrevorDev](https://github.com/TrevorDev))
- Rotation/Scaling snapping not working in the negative direction ([TrevorDev](https://github.com/TrevorDev))
- Updated comment in TransformNode.rotationQuaternion to include undefined as one of the potential return values ([nathankmiller](https://github.com/nathankmiller))
- CannonJS ignores connectedPivot joint parameter ([TrevorDev](https://github.com/TrevorDev))
- Fix case sensitive paths ([mrdunk](https://github.com))
- Fix more case sensitive paths ([mrdunk](https://github.com))
- Attaching a BoundingBoxGizmo on a child should not remove its parent ([TrevorDev](https://github.com/TrevorDev))
- AmmoJS fix include issue caused after modules update and use world contact point to be consistent with oimo and cannon ([TrevorDev](https://github.com/TrevorDev))
- Warn of motor with maxForce in Oimo plugin and set default force to be consistent with others, cannonJS support no impostor, cannonJS cylinder axis, ammoJS wake up impostor when apply force/impulse ([TrevorDev](https://github.com/TrevorDev))
- Utility layer should render on last active camera ([TrevorDev](https://github.com/TrevorDev))
- PointerDragBehavior should not let the drag plane get out of sync when rotating the object during dragging ([TrevorDev](https://github.com/TrevorDev))
- Do not crash the application if webVR submitFrame fails ([TrevorDev](https://github.com/TrevorDev))
- Fix pinch action on FollowCameraPointersInput ([mrdunk](https://github.com))
- Tools.CreateScreenshot stopped working ([TrevorDev](https://github.com/TrevorDev))
- Inspector showing duplicate nodes when attached to gizmo ([TrevorDev](https://github.com/TrevorDev))
- Add missing dependencies for files to support including them from a direct path (eg. import "@babylonjs/core/Helpers/sceneHelpers";) ([TrevorDev](https://github.com/TrevorDev))
- AssetContainer should not dispose objects it doesn't contain. Support for environmentTexture add/remove ([TrevorDev](https://github.com/TrevorDev))
- Fix `mesh.visibility` not working properly when certain material properties are set that changes the interpretation of alpha (e.g. refraction, specular over alpha, etc.) ([bghgary](https://github.com/bghgary))
- Fix material and texture leak when loading/removing GLTF with AssetContainer ([TrevorDev](https://github.com/TrevorDev))

### Core Engine
- Fixed a bug with `mesh.alwaysSelectAsActiveMesh` preventing layerMask to be taken in account ([Deltakosh](https://github.com/deltakosh))
- Fixed a bug with pointer up being fire twice ([Deltakosh](https://github.com/deltakosh))
- Fixed a bug with particle systems being update once per camera instead of once per frame ([Deltakosh](https://github.com/deltakosh))
- Handle properly the `LinesMesh` `intersectionThreshold` by using its value directly when the intersection against a `Ray` is checked, instead of extending the `BoundingInfo` accordingly + Addded an `InstancesLinesMesh` class used to create instance of `LinesMesh` so that each instance can have its own `intersectionThreshold` value ([barroij](https://github.com/barroij))
- Fixed the `LineEdgesRenderer` used for edge rendering of `LinesMesh` handle properly LinesMesh made of disconnected lines + Make it work for instance of `LinesMesh` ([barroij](https://github.com/barroij))
- Fixed `Matrix.toNormalMatrix`function ([barroij](https://github.com/barroij))
- Add missing effect layer to asset container ([TrevorDev](https://github.com/TrevorDev))
- Fixed effect layer compatibility with multi materials ([Sebavan](https://github.com/Sebavan))
- Added a `DeepImmutable<T>` type to specifiy that a referenced object should be considered recursively immutable, meaning that all its properties are `readonly` and that if a property is a reference to an object, this object is also recursively immutable. ([barroij](https://github.com/barroij))
- Fixed `VideoTexture` poster property when autoplay is turned off.
- Fixed position and rotation of plane mesh created by MeshBuilder.CreatePlane when specifying a source plane ([sable](https://github.com/thscott), [bghgary](https://github.com/bghgary))
- Fixed inspector dynamic loading ([Sebavan](https://github.com/Sebavan))
- Fixed infiniteDistance not working anymore ([Sebavan](https://github.com/Sebavan))
- Fixed bug in SolidParticle BoundingSphere update within the SolidParticleSystem ([barroij](https://github.com/barroij))
- Update Picking so that when the picked Mesh is a LinesMesh, the index of the picked line is returned in the `faceId` property of the `PickingInfo`, as we do with face index the picked Mesh is made of triangle faces ([barroij](https://github.com/barroij))
- Do not clone mesh observables ([Sebavan](https://github.com/Sebavan))
- Fixed Inspector resolution with AMD loader ([Sebavan](https://github.com/Sebavan))
- Fix a bug when a call to `updateIndices` leads to changing the size of the index buffer by recreating the subMeshes in that case ([barroij](https://github.com/barroij))
- Add option to disable gazeTracker color changes in vrExperienceHelper ([TrevorDev](https://github.com/TrevorDev))
- PointerDragBehavior validateDrag predicate to stop dragging to specific points ([TrevorDev](https://github.com/TrevorDev))
- Auto Update Touch Action [#5674](https://github.com/BabylonJS/Babylon.js/issues/5674)([Sebavan](https://github.com/Sebavan))
- Add hemispheric lighting to gizmos to avoid flat look ([TrevorDev](https://github.com/TrevorDev))
- Fix a bug causing `WebRequest.open` to crash if `WebRequest.CustomRequestHeaders` are set [#6055](https://github.com/BabylonJS/Babylon.js/issues/6055)([susares](https://github.com/susares))

### Viewer

### Loaders

- Added missing `loadedAnimationGroups` to `MeshAssetTask` ([bghgary](https://github.com/bghgary))

## Breaking changes

- All references to XmlHttpRequest were replace by `WebRequest` (which provides the same signatures) ([Deltakosh](https://github.com/deltakosh))
- `Database.IDBStorageEnabled` is now false by default ([Deltakosh](https://github.com/deltakosh))
- `Database.openAsync` was renamed by `Database.open` ([Deltakosh](https://github.com/deltakosh))
- `scene.database` was renamed to `scene.offlineProvider` ([Deltakosh](https://github.com/deltakosh))
- `BoundingBox.setWorldMatrix` was removed. `BoundingBox.getWorldMatrix` now returns a `DeepImmutable<Matrix>` ([barroij](https://github.com/barroij))
- `Matrix`'s accessor `m` and method `toArray` and `asArray` now returns a `DeepImmutable<Float32Array>` as the matrix underlying array is not supposed to be modified manually from the outside of the class ([barroij](https://github.com/barroij))
- Removed some deprecated (flagged since 3.0) properties and functions ([Deltakosh](https://github.com/deltakosh))
  - `scene.getInterFramePerfCounter()`: use SceneInstrumentation class instead
  - `scene.interFramePerfCounter`: use SceneInstrumentation class instead
  - `scene.getLastFrameDuration()`: use SceneInstrumentation class instead
  - `scene.lastFramePerfCounter`: use SceneInstrumentation class instead
  - `scene.getEvaluateActiveMeshesDuration()`: use SceneInstrumentation class instead
  - `scene.evaluateActiveMeshesDurationPerfCounter`: use SceneInstrumentation class instead
  - `scene.getRenderTargetsDuration()`: use SceneInstrumentation class instead
  - `scene.getRenderDuration()`: use SceneInstrumentation class instead
  - `scene.renderDurationPerfCounter`: use SceneInstrumentation class instead
  - `scene.getParticlesDuration()`: use SceneInstrumentation class instead
  - `scene.particlesDurationPerfCounter`: use SceneInstrumentation class instead
  - `scene.getSpritesDuration()`: use SceneInstrumentation class instead
  - `scene.spriteDuractionPerfCounter`: use SceneInstrumentation class instead
  - `engine.drawCalls`: use SceneInstrumentation class instead
  - `engine.drawCallsPerfCounter`: use SceneInstrumentation class instead
  - `shadowGenerator.useVarianceShadowMap`: use useExponentialShadowMap instead
  - `shadowGenerator.useBlurVarianceShadowMap`: use useBlurExponentialShadowMap instead
- The glTF loader now creates `InstancedMesh` objects when two nodes point to the same mesh ([bghgary](https://github.com/bghgary))
- The glTF loader now creates `TransformNode` objects instead of `Mesh` objects for glTF nodes without geometry ([bghgary](https://github.com/bghgary))
  - _Note: The root node is still a `Mesh` object and is still the first in the returned list of meshes_
  - `TransformNode` objects are excluded from the returned list of meshes when importing mesh
  - `TransformNode` objects do not raise `onMeshLoaded` events
- `xAxisMesh`, `yAxisMesh`, and `zAxisMesh` of `AxesViewer` was renamed to `xAxis`, `yAxis`, and `zAxis` respectively and now return a `TransformNode` to represent the parent node of the cylinder and line of the arrow ([bghgary](https://github.com/bghgary))
- `Viewport.toglobal` does not allow passing engine in to prevent circular dependency ([Sebavan](https://github.com/Sebavan))
- `Vector3.UnprojectRayToRef` has been moved to `Ray.unprojectRayToRef` instance method to decrease class coupling ([Sebavan](https://github.com/Sebavan))
- `Material.ParseMultiMaterial` has been moved to `MultiMaterial.ParseMultiMaterial` to decrease class coupling ([Sebavan](https://github.com/Sebavan))
- No more `babylon.no-module.max.js` javascript version has the Webpack UMD bundle covers both ([Sebavan]
(https://github.com/Sebavan))
- No more `es6.js` javascript as it is now available as a true es6 npm package ([Sebavan](https://github.com/Sebavan))
- No more `babylon.worker.js` javascript following the lack of usage from the feature ([Sebavan]
(https://github.com/Sebavan))
- No more `Primitive Geometries` as they were not in use since 2.0 ([Sebavan](https://github.com/Sebavan))
- Change `shouldExportTransformNode` callback in glTF serializer options to `shouldExportNode`([kcoley](https://github.com/kcoley))
- Changed `PhysicsHelper` method parameters for event calls ([bobalazek](https://github.com/bobalazek))<|MERGE_RESOLUTION|>--- conflicted
+++ resolved
@@ -130,12 +130,9 @@
 - Observables can now make observers top or bottom priority ([TrevorDev](https://github.com/TrevorDev))
 - Mesh outline no longer is shown through the mesh when it's transparent ([TrevorDev](https://github.com/TrevorDev))
 - DeviceOrientationCamera will no longer be modified by mouse input if the orientation sensor is active ([TrevorDev](https://github.com/TrevorDev))
-<<<<<<< HEAD
 - Added LoadScriptAsync tools helper function [MackeyK24](https://github.com/mackeyk24))  
-=======
 - Added customShaderNameResolve to PBRMaterialBase to allow subclasses to specify custom shader information [MackeyK24](https://github.com/mackeyk24))
 - Added PBRCustomMaterial to material library to allow easy subclassing of PBR materials [MackeyK24](https://github.com/mackeyk24))    
->>>>>>> a4de2df7
 
 ### OBJ Loader
 - Add color vertex support (not part of standard) ([brianzinn](https://github.com/brianzinn))
