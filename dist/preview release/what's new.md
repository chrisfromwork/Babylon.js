# 4.0.0

## Major updates
- New [fancy forum](https://forum.babylonjs.com)!! ([Deltakosh](https://github.com/deltakosh))
- [Inspector v2.0](https://doc.babylonjs.com/features/playground_debuglayer). [Dev log](https://medium.com/@babylonjs/dev-log-creating-the-new-inspector-b15c50900205) ([Deltakosh](https://github.com/deltakosh))
- Added support for [parallel shader compilation](https://www.khronos.org/registry/webgl/extensions/KHR_parallel_shader_compile/) ([Deltakosh](https://github.com/deltakosh))
- Added [Object Based Motion Blur](http://doc.babylonjs.com/how_to/using_motionblurpostprocess) post-process ([julien-moreau](https://github.com/julien-moreau))
- Added [support for AmmoJS](https://doc.babylonjs.com/how_to/using_the_physics_engine) as a physics plugin (Composite objects, motors, joints) ([TrevorDev](https://github.com/TrevorDev))
  - Added support for soft bodies, which are 3D softbody, 2D cloth and 1D rope, in Ammo physics plugin. [Doc](https://doc.babylonjs.com/how_to/soft_bodies) ([JohnK](https://github.com/BabylonJSGuide))
  - Added support for [Convex Hull Impostor][https://github.com/kripken/ammo.js/blob/master/bullet/src/BulletCollision/CollisionShapes/btConvexHullShape.h] using Ammo.js plugin ([MackeyK24](https://github.com/mackeyk24))
  - Added AmmoJSPlugin scene file loader [MackeyK24](https://github.com/mackeyk24))
- Added support for [WebXR](https://doc.babylonjs.com/how_to/webxr) ([TrevorDev](https://github.com/TrevorDev))
  - Add customAnimationFrameRequester to allow sessions to hook into engine's render loop ([TrevorDev](https://github.com/TrevorDev))
  - camera customDefaultRenderTarget to allow cameras to render to a custom render target (eg. xr framebuffer) instead of the canvas ([TrevorDev](https://github.com/TrevorDev))
  - webXR camera which can be updated by a webXRSession ([TrevorDev](https://github.com/TrevorDev))
  - webXRSessionManager to bridge xrSession to babylon's camera/engine ([TrevorDev](https://github.com/TrevorDev))
  - webXRExperienceHelper to setup a default XR experience ([TrevorDev](https://github.com/TrevorDev))
  - WebXREnterExitUI and WebXRManagedOutputCanvas classes to configure the XR experience ([TrevorDev](https://github.com/TrevorDev))
  - WebXRInput manage controllers for the XR experience ([TrevorDev](https://github.com/TrevorDev))
  - WebXR camera rotation using parent container ([TrevorDev](https://github.com/TrevorDev))
- GUI:
  - Added `control.useBitmapCache` to optimize re-rendering of complex controls by keeping a cached version ([Deltakosh](https://github.com/deltakosh))
  - Added new [ImageBasedSlider](http://doc.babylonjs.com/how_to/gui#imagebasedslider) to let users customize sliders using images ([Deltakosh](https://github.com/deltakosh))
  - Added support for clipboard events to let users perform `cut`, `copy` and `paste` events ([Saket Saurabh](https://github.com/ssaket))
  - Added new [ScrollViewer](https://doc.babylonjs.com/how_to/scrollviewer) with mouse wheel scrolling for larger containers to be viewed using Sliders ([JohnK](https://github.com/BabylonJSGuide/) / [Deltakosh](https://github.com/deltakosh))
  - Moved to a measure / draw mechanism ([Deltakosh](https://github.com/deltakosh))
  - Added support for [nine patch stretch](https://www.babylonjs-playground.com/#G5H9IN#2) mode for images. ([Deltakosh](https://github.com/deltakosh))
  - InvalidateRect added to AdvancedDynamicTexture to improve perf for heavily populated GUIs, works with shadows ([TrevorDev](https://github.com/TrevorDev)) **** NEED DEMO or DOC LINK)
- Migrated the code to modules and deploy [ES6 npm packages](https://doc.babylonjs.com/features/es6_support) ([Sebavan](https://github.com/Sebavan))
- Added `TrailMesh` class. Credit to furcatomasz ([danjpar](https://github.com/danjpar)) **** NEED DEMO or DOC LINK)
- Support rendering to a Multiview outputRenderTargetTexture with multiview engine component to improve performance for XR scenarios ([TrevorDev](https://github.com/TrevorDev))
- PBR:
  - Added Inspector Debug Mode ([Sebavan](https://github.com/Sebavan)) **** NEED DEMO or DOC LINK)
  - Added Smith Height Correlated Visibility term to PBR ([Sebavan](https://github.com/Sebavan)) **** NEED DEMO or DOC LINK)
  - Added energy conservation through Multiscattering BRDF support to PBR ([Sebavan](https://github.com/Sebavan)) **** NEED DEMO or DOC LINK)
  - Added clear coat support to PBR ([Sebavan](https://github.com/Sebavan)) **** NEED DEMO or DOC LINK)
  - Added anisotropy support to PBR ([Sebavan](https://github.com/Sebavan)) **** NEED DEMO or DOC LINK)
  - Added sheen support to PBR ([Sebavan](https://github.com/Sebavan)) **** NEED DEMO or DOC LINK)
  - Added sub-surface support to PBR ([Sebavan](https://github.com/Sebavan)) **** NEED DEMO or DOC LINK)
- Added a STL exporter ([pryme8](https://github.com/pryme8))

## Optimizations
- Added an engine creation option to compile all shaders with medium precision ([Deltakosh](https://github.com/deltakosh))
- Optimized effect reused for shadow maps ([Deltakosh](https://github.com/deltakosh))
- Added support for Scissor testing ([Deltakosh](https://github.com/deltakosh))
- Improved shader precision detection ([Deltakosh](https://github.com/deltakosh))
- Added support for bone matrix texture. Now skeletons will use a texture instead of uniforms when possible ([Deltakosh](https://github.com/deltakosh))
- Refactored of the SolidParticleSystem code for performance and code quality improvement ([barroij](https://github.com/barroij))
- Added per solid particle culling possibility : `solidParticle.isInFrustum()`  ([jerome](https://github.com/jbousquie))
- Performance oriented changes ([barroij](https://github.com/barroij))
  - Prevented avoidable matrix inversion or square root computation
  - Enabled a removal in O(1) from the `transformNodes` array and `materials` array of the `Scene`. As a consequence, the order of the element within these arrays might change during a removal
  - Enabled a removal in O(1) from the `instances` array of a `Mesh`. As a consequence, the order of the element within this array might change during a removal
  - Stopped calling `Array.splice` on the `scene.meshes` array and on the `engine._uniformBuffer` when removing an element. As a consequence, the order of the element within these arrays might change during a removal
  - Added an option `useGeometryUniqueIdsMap` in the `Scene` constructor options. When set to true, each `Scene` isntance will have and will keep up-to-date a map of geometry per `uniqueId`. This is to avoid browsing all the geometries of the scene when a new one is being pushed. It also enables a removal of geometry in O(1). Disabled by default
  - Added an option `useMaterialMeshMap` in the `Scene` constructor options. When set to true, each `Material` isntance will have and will keep up-to-date a map of its bound meshes. This is to avoid browsing all the meshes of the scene to retrieve the ones bound to the current material when disposing the Material. Disabled by default
  - Added an option `useClonedMeshhMap` in the `Scene` constructor options. When set to true, each `Mesh` will have and will keep up-to-date a map of cloned meshes. This is to avoid browsing all the meshes of the scene to retrieve the ones that have the current mesh as source mesh. Disabled by default
  - Added `blockfreeActiveMeshesAndRenderingGroups` property in the `Scene`, following the same model as `blockMaterialDirtyMechanism`. This is to avoid calling `Scene.freeActiveMeshes` and `Scene.freeRenderingGroups` for each disposed mesh when we dispose several meshes in a row. One have to set `blockfreeActiveMeshesAndRenderingGroups` to `true` just before disposing the meshes, and set it back to `false` just after
  - Prevented code from doing useless and possible time consuming computation when disposing the `ShaderMaterial` of a `LinesMesh`
  - Make a better use of the `isIdentity` cached value within a `Matrix`
  - Make sure we browse all the submeshes only once in `Material.markAsDirty` function
  - Added an `Vector3.UnprojectRayToRef` static function to avoid computing and inverting the projection matrix twice when updating a Ray.
- Added per mesh culling strategy ([jerome](https://github.com/jbousquie))

## Updates

### GUI

- Added `inputText.onKeyboardEventProcessedObservable` ([Deltakosh](https://github.com/deltakosh))
- Added `button.image` and `button.textBlock` to simplify access to button internal parts ([Deltakosh](https://github.com/deltakosh))
- Added `slider.displayThumb` to show/hide slider's thumb ([Deltakosh](https://github.com/deltakosh))
- Added `grid.rowCount`, `grid.columnCount` and `grid.getChildrenAt()` ([Deltakosh](https://github.com/deltakosh))
- Added `Control.AllowAlphaInheritance` to let users control the way alpha is used (inherited or not) ([Deltakosh](https://github.com/deltakosh))
- Added support for performing operations like select all, text highlight, delete selected in `inputText` ([Saket Saurabh](https://github.com/ssaket))
- Added `inputText.onTextCopyObservable`, `inputText.onTextCutObservable` and `inputText.onTextPasteObservable` to inputText ([Saket Saurabh](https://github.com/ssaket))
- Added `AdvancedDynamicTexture.onClipboardObservable` to observe for clipboard events in AdvancedDynamicTexture([Saket Saurabh](https://github.com/ssaket))
- Added `inputText.onFocusSelectAll` to allow complete selection of text on focus event.([Saket Saurabh](https://github.com/ssaket))
- Added mouse drag to highlight text in inputText ([Saket Saurabh](https://github.com/ssaket))

### Core Engine

- Added new `WebRequest` class to centralize all network requests. Can be used to configure headers of all network requests ([Deltakosh](https://github.com/deltakosh))
- Added `WebRequest.CustomRequestHeaders`, `WebRequest.UseCustomRequestHeaders` to send Custom Request Headers alongside XMLHttpRequest's i.e. when loading files (Tools.Loadfile) from resources requiring special headers like 'Authorization' ([susares](https://github.com/susares))
- Added support for user clip planes to LineMeshes ([Deltakosh](https://github.com/deltakosh))
- Added `shadowGenerator.onBeforeShadowMapRenderMeshObservable` ([Deltakosh](https://github.com/deltakosh))
- Added support for `scene.customLODSelector` to let users define their own LOD rules ([Deltakosh](https://github.com/deltakosh))
- Added `animatable.onAnimationLoopObservable` ([Deltakosh](https://github.com/deltakosh))
- Added `animationGroup.onAnimationLoopObservable` ([Deltakosh](https://github.com/deltakosh))
- Added FlyCamera for free navigation in 3D space, with a limited set of settings ([Phuein](https://github.com/phuein))
- Added `Engine.onNewSceneAddedObservable` ([Deltakosh](https://github.com/deltakosh))
- Added new `PassCubePostProcess` to render cube map content ([Deltakosh](https://github.com/deltakosh))
- Added support for utility layer for SkeletonViewer ([Deltakosh](https://github.com/deltakosh))
- Added utility function `Tools.BuildArray` for array initialisation ([barroij](https://github.com/barroij))
- Introduced a new `IOfflineSupport` interface to hide IndexedDB ([Deltakosh](https://github.com/deltakosh))
- `PBRMaterial` and `StandardMaterial` now use hot swapping feature for shaders. This means they can keep using a previous shader while a new one is being compiled ([Deltakosh](https://github.com/deltakosh))
- Align `BoundingBox` and `BoundingSphere` API and behavior for clarity and simplicity. As a consequence, the `BoundingBox`'s method `setWorldMatrix` has been removed and the underlying world matrix cannot be modified but by calling `reConstruct` or `update`. ([barroij](https://github.com/barroij))
- Make sure that `Material.markAsDirty` and all the `markXXXDirty` methods early out when `scene.blockMaterialDirtyMechanism` is true. ([barroij](https://github.com/barroij))
- Add updateUpVectorFromRotation to target camera to allow the up vector to be computed from rotation ([TrevorDev](https://github.com/TrevorDev))
- Added opacity texture support to `GridMaterial` ([Deltakosh](https://github.com/deltakosh))
- Added support for deserializing morph target animations in animation groups
- AssetContainer dispose method ([TrevorDev](https://github.com/TrevorDev))
- Loading texture with KTX will fallback to non-KTX loader if KTX loader fails ([TrevorDev](https://github.com/TrevorDev))
- `Layer` are now supported in `RenderTargetTexture` ([Sebavan](https://github.com/Sebavan))
- Make onscreen joystick's canvas public ([TrevorDev](https://github.com/TrevorDev))
- Added `.serialize` and `.Parse` functions in `ReflectionProbe` to retrieve reflection probes when parsing a previously serialized material ([julien-moreau](https://github.com/julien-moreau))
- GizmoManager clearGizmoOnEmptyPointerEvent options and onAttachedToMeshObservable event ([TrevorDev](https://github.com/TrevorDev))
- Added support for overriding the mesh used for the world matrix for a mesh with a skeleton ([bghgary](https://github.com/bghgary))
- Added support for linking a bone to a transform node ([bghgary](https://github.com/bghgary))
- Factored out `setDirection` function from `lookAt` for transform node ([bghgary](https://github.com/bghgary))
- Add support for setting renderingGroupId and creating instances to `AxesViewer` ([bghgary](https://github.com/bghgary))
- Invert vScale of compressed ktx textures as they are inverted in the file and UNPACK_FLIP_Y_WEBGL is not supported by ktx ([TrevorDev](https://github.com/TrevorDev))
- Enable dragging in boundingBoxGizmo without needing a parent ([TrevorDev](https://github.com/TrevorDev))
- Added InputsManager and keyboard bindings for FollowCamera. ([mrdunk](https://github.com))
- Fix typo in FollowCamera InputsManager when limiting rotation to 360 degrees. ([mrdunk](https://github.com))
- In FollowCamera InputsManager, allow choice of modifier key (Alt, Ctrl and/or Shift) for each camera movement axis. ([mrdunk](https://github.com))
- Added MouseWheel bindings for FollowCamera. ([mrdunk](https://github.com))
- Tweak MouseWheel bindings for FollowCamera orientations. ([mrdunk](https://github.com))
- Added maximum and minimum limits for FollowCamera parameters. ([mrdunk](https://github.com))
- Convert ArcRotateCamera to use new BaseCameraPointersInput. ([mrdunk](https://github.com))
- Added transparency support to `GlowLayer` ([Sebavan](https://github.com/Sebavan))
- Added option `forceDisposeChildren` to multiMaterial.dispose ([danjpar](https://github.com/danjpar))
- Added Pointer bindings for FollowCamera. ([mrdunk](https://github.com))
- Inspector light gizmo with icons ([TrevorDev](https://github.com/TrevorDev))
- Added option `multiMultiMaterials` to mesh.mergeMeshes ([danjpar](https://github.com/danjpar))
- Expose fallback camera distortion metrics option in vrExperienceHelper ([TrevorDev](https://github.com/TrevorDev))
- Added OnAfterEnteringVRObservable to webVRHelper ([TrevorDev](https://github.com/TrevorDev))
- Added Support for Side By Side and Top/Bottom VR videos in the [video dome](https://doc.babylonjs.com/how_to/360videodome#video-types) ([Sebavan](https://github.com/Sebavan))
- Added UnitTests for BaseCameraPointersInput and ArcRotateCameraPointersInput. ([mrdunk](https://github.com))
- onActiveCameraChanged shouldn't be fired when rendering rig cameras ([TrevorDev](https://github.com/TrevorDev))
- Added `MeshExploder` class ([danjpar](https://github.com/danjpar))
- Observables can now make observers top or bottom priority ([TrevorDev](https://github.com/TrevorDev))
- Mesh outline no longer is shown through the mesh when it's transparent ([TrevorDev](https://github.com/TrevorDev))
- DeviceOrientationCamera will no longer be modified by mouse input if the orientation sensor is active ([TrevorDev](https://github.com/TrevorDev))
- Added LoadScriptAsync tools helper function [MackeyK24](https://github.com/mackeyk24))
- Added customShaderNameResolve to PBRMaterialBase to allow subclasses to specify custom shader information [MackeyK24](https://github.com/mackeyk24))
- Added PBRCustomMaterial to material library to allow easy subclassing of PBR materials [MackeyK24](https://github.com/mackeyk24))
- Added `auto-exposure` support in `StandardRenderingPipeline` when `HDR` is enabled ([julien-moreau](https://github.com/julien-moreau))
- Add `EquiRectangularCubeTexture` class to enable the usage of browser-canvas supported images as `CubeTexture`'s ([Dennis Dervisis](https://github.com/ddervisis))
- Add `EquiRectangularCubeTextureAssetTask` to be able to load `EquiRectangularCubeTextures`s via Asset Manager ([Dennis Dervisis](https://github.com/ddervisis))
- Added `Matrix.RotationAlignToRef` method to obtain rotation matrix from one vector to another ([sable](https://github.com/thscott))
- ArcRotateCamera will now cache the necessary matrices when modifying its upVector, instead of calculating them each time they're needed ([sable](https://github.com/thscott))
- Update `DracoCompression` to use web workers ([bghgary](https://github.com/bghgary))

### OBJ Loader
- Add color vertex support (not part of standard) ([brianzinn](https://github.com/brianzinn))
- Add option for silently failing when materials fail to load ([brianzinn](https://github.com/brianzinn))
- Add option to skip loading materials ([brianzinn](https://github.com/brianzinn))

### glTF Loader

- Added support for mesh instancing for improved performance when multiple nodes point to the same mesh ([bghgary](https://github.com/bghgary))
- Create `TransformNode` objects instead of `Mesh` objects for glTF nodes without geometry ([bghgary](https://github.com/bghgary))
- Added glTF JSON pointers to metadata of nodes, materials, and textures ([bghgary](https://github.com/bghgary))
- Load KTX textures in the gltf2 loader when textureFormat is set on engine ([TrevorDev](https://github.com/TrevorDev))
- Skinned meshes now behave as intended by glTF ([bghgary](https://github.com/bghgary))
  - Skinned meshes now set an override mesh instead of reparenting to the `__root__` transform node
  - Loaded bones are linked with the transform node created for the corresponding glTF node
<<<<<<< HEAD
- Add `EquiRectangularCubeTexture` class to enable the usage of browser-canvas supported images as `CubeTexture`'s ([Dennis Dervisis](https://github.com/ddervisis))
- Add `EquiRectangularCubeTextureAssetTask` to be able to load `EquiRectangularCubeTexture`s via Asset Manager ([Dennis Dervisis](https://github.com/ddervisis))
=======
- Improve load performance by blocking material dirtying during load ([bghgary](https://github.com/bghgary))
>>>>>>> 2c177bcd

### glTF Serializer

- Added support for exporting `KHR_lights_punctual`

### Post-Processes Library
- Added the [Ocean](https://doc.babylonjs.com/extensions/oceanpostprocess) post-process ([julien-moreau](https://github.com/julien-moreau))

### Materials Library
- Added the `cameraOffset` vector property in the `SkyMaterial` to get an offset according to the horizon ([julien-moreau](https://github.com/julien-moreau))
- Fixed `GradientMaterial` to consider disableLighting working as emissive ([julien-moreau](https://github.com/julien-moreau))
- Fixed fresnel term computation in `WaterMaterial` ([julien-moreau](https://github.com/julien-moreau))
- Fixed `TerrainMaterial.isReadyForSubMesh` to remove WebGL warnings ([julien-moreau](https://github.com/julien-moreau))
- Fixed `MixMaterial.isReadyForSubMesh` to remove WebGL warnings ([dad72](https://github.com/dad72))

### Infrastructure

- Migrating CI to Azure DevOps pipelines ([Sebavan](https://github.com/Sebavan))
- Test both WebGL1 and WebGL2 ([Sebavan](https://github.com/Sebavan))

### Viewer

## Bug fixes
- Fixed ArcRotateCamera.setTarget (position was sometimes wrong) ([Deltakosh](https://github.com/deltakosh))
- Fixed TransformNode.setDirection (orientation was wrong) ([Deltakosh](https://github.com/deltakosh))
- Fixed ArcRotateCamera control when upVector was modified ([Deltakosh](https://github.com/deltakosh))
- Fixed anaglyph mode for Free and Universal cameras ([Deltakosh](https://github.com/deltakosh))
- Fixed FileLoader's loading of a skybox, & added a parsed value for whether to create with PBR or STDMaterial ([Palmer-JC](https://github.com/Palmer-JC))
- Removed bones from rootNodes where they should never have been ([Deltakosh](https://github.com/deltakosh))
- Refocusing on input gui with pointer events ([TrevorDev](https://github.com/TrevorDev))
- Gizmo scaling not consistent when camera is parented ([TrevorDev](https://github.com/TrevorDev))
- Context loss causing unexpected results with dynamic textures, geometries with the same name and reflectionTextures ([TrevorDev](https://github.com/TrevorDev))
- CreateScreenshotUsingRenderTarget stretches mirror textures when setting both width and height ([TrevorDev](https://github.com/TrevorDev))
- VR helper only updating vr cameras position when entering vr, rotation was missing, laser distance stopped working ([TrevorDev](https://github.com/TrevorDev))
- Fix VR controllers after gltfLoader transformNode change ([TrevorDev](https://github.com/TrevorDev))
- Bounding Box fixedDragMeshScreenSize stopped working and allow rotating through bounding box ([TrevorDev](https://github.com/TrevorDev))
- VR helper would rotate non vr camera while in VR ([TrevorDev](https://github.com/TrevorDev))
- PointerDragBahavior using Mesh as base type, causing type-checking problems with AbstractMesh ([Poolminer](https://github.com/Poolminer/))
- TransformNode lookAt not working in world space when node's parent has rotation ([TrevorDev](https://github.com/TrevorDev))
- MakeNotPickableAndWrapInBoundingBox had unexpected behavior when input had scaling of 0 on an axis ([TrevorDev](https://github.com/TrevorDev))
- Fixed an issue with loading base64 encoded images in the glTF loader ([bghgary](https://github.com/bghgary))
- In multi-camera scenes the inspector would cause the camera's interaction events to get detached ([TrevorDev](https://github.com/TrevorDev))
- Fix delete highlighted text after keyboard input, beat delay after double click event in InputText ([Saket Saurabh](https://github.com/ssaket))
- SixDofDragBehavior will support when the camera is parented ([TrevorDev](https://github.com/TrevorDev))
- Deactivate webvr lasers when not in vr ([TrevorDev](https://github.com/TrevorDev))
- Update physics position using absolutePosition instead of pivotPosition ([TrevorDev](https://github.com/TrevorDev))
- Disable camera arrow key controls when the Command key is selected on Mac OS ([kcoley](https://github.com/kcoley))
- Viewer should not set receiveShadows on an instanced mesh ([TrevorDev](https://github.com/TrevorDev))
- Rotation/Scaling snapping not working in the negative direction ([TrevorDev](https://github.com/TrevorDev))
- Updated comment in TransformNode.rotationQuaternion to include undefined as one of the potential return values ([nathankmiller](https://github.com/nathankmiller))
- CannonJS ignores connectedPivot joint parameter ([TrevorDev](https://github.com/TrevorDev))
- Fix case sensitive paths ([mrdunk](https://github.com))
- Fix more case sensitive paths ([mrdunk](https://github.com))
- Attaching a BoundingBoxGizmo on a child should not remove its parent ([TrevorDev](https://github.com/TrevorDev))
- AmmoJS fix include issue caused after modules update and use world contact point to be consistent with Oimo and Cannon ([TrevorDev](https://github.com/TrevorDev))
- Warn of motor with maxForce in Oimo plugin and set default force to be consistent with others, cannonJS support no impostor, cannonJS cylinder axis, ammoJS wake up impostor when apply force/impulse ([TrevorDev](https://github.com/TrevorDev))
- Utility layer should render on last active camera ([TrevorDev](https://github.com/TrevorDev))
- PointerDragBehavior should not let the drag plane get out of sync when rotating the object during dragging ([TrevorDev](https://github.com/TrevorDev))
- Do not crash the application if webVR submitFrame fails ([TrevorDev](https://github.com/TrevorDev))
- Fix pinch action on FollowCameraPointersInput ([mrdunk](https://github.com))
- Tools.CreateScreenshot stopped working ([TrevorDev](https://github.com/TrevorDev))
- Inspector showing duplicate nodes when attached to gizmo ([TrevorDev](https://github.com/TrevorDev))
- Add missing dependencies for files to support including them from a direct path (eg. import "@babylonjs/core/Helpers/sceneHelpers";) ([TrevorDev](https://github.com/TrevorDev))
- AssetContainer should not dispose objects it doesn't contain. Support for environmentTexture add/remove ([TrevorDev](https://github.com/TrevorDev))
- Fix `mesh.visibility` not working properly when certain material properties are set that changes the interpretation of alpha (e.g. refraction, specular over alpha, etc.) ([bghgary](https://github.com/bghgary))
- Fix material and texture leak when loading/removing GLTF/obj/babylon files with AssetContainer ([TrevorDev](https://github.com/TrevorDev))
- Avoid exception when removing impostor during cannon world step ([TrevorDev](https://github.com/TrevorDev))
<<<<<<< HEAD
- Fix code branch, that does not try to (re)load an `EquiRectangularCubeTexture`/`HDRCubeTexture` when the caching returns an empty or corrupt `InternalTexture` ([Dennis Dervisis](https://github.com/ddervisis))
- Add error eventlistener (bubbling up the onError callback chain) in case an `EquiRectangularCubeTexture` cannot be loaded, because of a wrong path or IO problems ([Dennis Dervisis](https://github.com/ddervisis))
=======
- Fix ArcRotateCamera divide by zero error (when looking along up axis) in rebuildAnglesAndRadius ([sable](https://github.com/thscott))
- Fix ArcRotateCamera rebuildAnglesAndRadius when upVector modified ([sable](https://github.com/thscott))
>>>>>>> 2c177bcd

### Core Engine
- Fixed a bug with `mesh.alwaysSelectAsActiveMesh` preventing layerMask to be taken in account ([Deltakosh](https://github.com/deltakosh))
- Fixed a bug with pointer up being fire twice ([Deltakosh](https://github.com/deltakosh))
- Fixed a bug with particle systems being update once per camera instead of once per frame ([Deltakosh](https://github.com/deltakosh))
- Handle properly the `LinesMesh` `intersectionThreshold` by using its value directly when the intersection against a `Ray` is checked, instead of extending the `BoundingInfo` accordingly + Addded an `InstancesLinesMesh` class used to create instance of `LinesMesh` so that each instance can have its own `intersectionThreshold` value ([barroij](https://github.com/barroij))
- Fixed the `LineEdgesRenderer` used for edge rendering of `LinesMesh` handle properly LinesMesh made of disconnected lines + Make it work for instance of `LinesMesh` ([barroij](https://github.com/barroij))
- Fixed `Matrix.toNormalMatrix`function ([barroij](https://github.com/barroij))
- Add missing effect layer to asset container ([TrevorDev](https://github.com/TrevorDev))
- Fixed effect layer compatibility with multi materials ([Sebavan](https://github.com/Sebavan))
- Added a `DeepImmutable<T>` type to specifiy that a referenced object should be considered recursively immutable, meaning that all its properties are `readonly` and that if a property is a reference to an object, this object is also recursively immutable. ([barroij](https://github.com/barroij))
- Fixed `VideoTexture` poster property when autoplay is turned off.
- Fixed position and rotation of plane mesh created by MeshBuilder.CreatePlane when specifying a source plane ([sable](https://github.com/thscott), [bghgary](https://github.com/bghgary))
- Fixed inspector dynamic loading ([Sebavan](https://github.com/Sebavan))
- Fixed infiniteDistance not working anymore ([Sebavan](https://github.com/Sebavan))
- Fixed bug in SolidParticle BoundingSphere update within the SolidParticleSystem ([barroij](https://github.com/barroij))
- Update Picking so that when the picked Mesh is a LinesMesh, the index of the picked line is returned in the `faceId` property of the `PickingInfo`, as we do with face index the picked Mesh is made of triangle faces ([barroij](https://github.com/barroij))
- Do not clone mesh observables ([Sebavan](https://github.com/Sebavan))
- Fixed Inspector resolution with AMD loader ([Sebavan](https://github.com/Sebavan))
- Fix a bug when a call to `updateIndices` leads to changing the size of the index buffer by recreating the subMeshes in that case ([barroij](https://github.com/barroij))
- Add option to disable gazeTracker color changes in vrExperienceHelper ([TrevorDev](https://github.com/TrevorDev))
- PointerDragBehavior validateDrag predicate to stop dragging to specific points ([TrevorDev](https://github.com/TrevorDev))
- Auto Update Touch Action [#5674](https://github.com/BabylonJS/Babylon.js/issues/5674)([Sebavan](https://github.com/Sebavan))
- Add hemispheric lighting to gizmos to avoid flat look ([TrevorDev](https://github.com/TrevorDev))
- Fix a bug causing `WebRequest.open` to crash if `WebRequest.CustomRequestHeaders` are set [#6055](https://github.com/BabylonJS/Babylon.js/issues/6055)([susares](https://github.com/susares))

### Viewer

### Loaders

- Added missing `loadedAnimationGroups` to `MeshAssetTask` ([bghgary](https://github.com/bghgary))

## Breaking changes

- All references to XmlHttpRequest were replace by `WebRequest` (which provides the same signatures) ([Deltakosh](https://github.com/deltakosh))
- `Database.IDBStorageEnabled` is now false by default ([Deltakosh](https://github.com/deltakosh))
- `Database.openAsync` was renamed by `Database.open` ([Deltakosh](https://github.com/deltakosh))
- `scene.database` was renamed to `scene.offlineProvider` ([Deltakosh](https://github.com/deltakosh))
- `BoundingBox.setWorldMatrix` was removed. `BoundingBox.getWorldMatrix` now returns a `DeepImmutable<Matrix>` ([barroij](https://github.com/barroij))
- `Matrix`'s accessor `m` and method `toArray` and `asArray` now returns a `DeepImmutable<Float32Array>` as the matrix underlying array is not supposed to be modified manually from the outside of the class ([barroij](https://github.com/barroij))
- Removed some deprecated (flagged since 3.0) properties and functions ([Deltakosh](https://github.com/deltakosh))
  - `scene.getInterFramePerfCounter()`: use SceneInstrumentation class instead
  - `scene.interFramePerfCounter`: use SceneInstrumentation class instead
  - `scene.getLastFrameDuration()`: use SceneInstrumentation class instead
  - `scene.lastFramePerfCounter`: use SceneInstrumentation class instead
  - `scene.getEvaluateActiveMeshesDuration()`: use SceneInstrumentation class instead
  - `scene.evaluateActiveMeshesDurationPerfCounter`: use SceneInstrumentation class instead
  - `scene.getRenderTargetsDuration()`: use SceneInstrumentation class instead
  - `scene.getRenderDuration()`: use SceneInstrumentation class instead
  - `scene.renderDurationPerfCounter`: use SceneInstrumentation class instead
  - `scene.getParticlesDuration()`: use SceneInstrumentation class instead
  - `scene.particlesDurationPerfCounter`: use SceneInstrumentation class instead
  - `scene.getSpritesDuration()`: use SceneInstrumentation class instead
  - `scene.spriteDuractionPerfCounter`: use SceneInstrumentation class instead
  - `engine.drawCalls`: use SceneInstrumentation class instead
  - `engine.drawCallsPerfCounter`: use SceneInstrumentation class instead
  - `shadowGenerator.useVarianceShadowMap`: use useExponentialShadowMap instead
  - `shadowGenerator.useBlurVarianceShadowMap`: use useBlurExponentialShadowMap instead
- The glTF loader now creates `InstancedMesh` objects when two nodes point to the same mesh ([bghgary](https://github.com/bghgary))
- The glTF loader now creates `TransformNode` objects instead of `Mesh` objects for glTF nodes without geometry ([bghgary](https://github.com/bghgary))
  - _Note: The root node is still a `Mesh` object and is still the first in the returned list of meshes_
  - `TransformNode` objects are excluded from the returned list of meshes when importing mesh
  - `TransformNode` objects do not raise `onMeshLoaded` events
- `xAxisMesh`, `yAxisMesh`, and `zAxisMesh` of `AxesViewer` was renamed to `xAxis`, `yAxis`, and `zAxis` respectively and now return a `TransformNode` to represent the parent node of the cylinder and line of the arrow ([bghgary](https://github.com/bghgary))
- `Viewport.toglobal` does not allow passing engine in to prevent circular dependency ([Sebavan](https://github.com/Sebavan))
- `Vector3.UnprojectRayToRef` has been moved to `Ray.unprojectRayToRef` instance method to decrease class coupling ([Sebavan](https://github.com/Sebavan))
- `Material.ParseMultiMaterial` has been moved to `MultiMaterial.ParseMultiMaterial` to decrease class coupling ([Sebavan](https://github.com/Sebavan))
- No more `babylon.no-module.max.js` javascript version has the Webpack UMD bundle covers both ([Sebavan]
(https://github.com/Sebavan))
- No more `es6.js` javascript as it is now available as a true es6 npm package ([Sebavan](https://github.com/Sebavan))
- No more `babylon.worker.js` javascript following the lack of usage from the feature ([Sebavan]
(https://github.com/Sebavan))
- No more `Primitive Geometries` as they were not in use since 2.0 ([Sebavan](https://github.com/Sebavan))
- Change `shouldExportTransformNode` callback in glTF serializer options to `shouldExportNode`([kcoley](https://github.com/kcoley))
- Changed `PhysicsHelper` method parameters for event calls ([bobalazek](https://github.com/bobalazek))<|MERGE_RESOLUTION|>--- conflicted
+++ resolved
@@ -155,12 +155,8 @@
 - Skinned meshes now behave as intended by glTF ([bghgary](https://github.com/bghgary))
   - Skinned meshes now set an override mesh instead of reparenting to the `__root__` transform node
   - Loaded bones are linked with the transform node created for the corresponding glTF node
-<<<<<<< HEAD
-- Add `EquiRectangularCubeTexture` class to enable the usage of browser-canvas supported images as `CubeTexture`'s ([Dennis Dervisis](https://github.com/ddervisis))
+- Improve load performance by blocking material dirtying during load ([bghgary](https://github.com/bghgary))
 - Add `EquiRectangularCubeTextureAssetTask` to be able to load `EquiRectangularCubeTexture`s via Asset Manager ([Dennis Dervisis](https://github.com/ddervisis))
-=======
-- Improve load performance by blocking material dirtying during load ([bghgary](https://github.com/bghgary))
->>>>>>> 2c177bcd
 
 ### glTF Serializer
 
@@ -228,13 +224,10 @@
 - Fix `mesh.visibility` not working properly when certain material properties are set that changes the interpretation of alpha (e.g. refraction, specular over alpha, etc.) ([bghgary](https://github.com/bghgary))
 - Fix material and texture leak when loading/removing GLTF/obj/babylon files with AssetContainer ([TrevorDev](https://github.com/TrevorDev))
 - Avoid exception when removing impostor during cannon world step ([TrevorDev](https://github.com/TrevorDev))
-<<<<<<< HEAD
+- Fix ArcRotateCamera divide by zero error (when looking along up axis) in rebuildAnglesAndRadius ([sable](https://github.com/thscott))
+- Fix ArcRotateCamera rebuildAnglesAndRadius when upVector modified ([sable](https://github.com/thscott))
 - Fix code branch, that does not try to (re)load an `EquiRectangularCubeTexture`/`HDRCubeTexture` when the caching returns an empty or corrupt `InternalTexture` ([Dennis Dervisis](https://github.com/ddervisis))
 - Add error eventlistener (bubbling up the onError callback chain) in case an `EquiRectangularCubeTexture` cannot be loaded, because of a wrong path or IO problems ([Dennis Dervisis](https://github.com/ddervisis))
-=======
-- Fix ArcRotateCamera divide by zero error (when looking along up axis) in rebuildAnglesAndRadius ([sable](https://github.com/thscott))
-- Fix ArcRotateCamera rebuildAnglesAndRadius when upVector modified ([sable](https://github.com/thscott))
->>>>>>> 2c177bcd
 
 ### Core Engine
 - Fixed a bug with `mesh.alwaysSelectAsActiveMesh` preventing layerMask to be taken in account ([Deltakosh](https://github.com/deltakosh))
