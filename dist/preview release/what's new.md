--- conflicted
+++ resolved
@@ -42,12 +42,9 @@
 
 - Fix issue with the Promise polyfill where a return value was expected from resolve() ([Deltakosh](https://github.com/deltakosh))
 - Fix an issue with keyboard control (re)attachment. ([#9411](https://github.com/BabylonJS/Babylon.js/issues/9411)) ([RaananW](https://github.com/RaananW))
-<<<<<<< HEAD
 - Fix issue where PBRSpecularGlossiness materials were excluded from export [#9423](https://github.com/BabylonJS/Babylon.js/issues/9423)([Drigax](https://github.com/drigax))
-=======
 - Fix direct loading of a glTF string that has base64-encoded URI. ([bghgary](https://github.com/bghgary))
 
->>>>>>> c8c28887
 ## Breaking changes
 
 - Use both `mesh.visibility` and `material.alpha` values to compute the global alpha value used by the soft transparent shadow rendering code. Formerly was only using `mesh.visibility` ([Popov72](https://github.com/Popov72))