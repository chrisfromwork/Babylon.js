# 3.0.0:

## Core engine

### Major updates
 - WebGL2 context support. WebGL2 is now used instead of WebGL 1 when available. [More info here](http://doc.babylonjs.com/overviews/webgl2) ([deltakosh](https://github.com/deltakosh))
 - Complete WebVR 1.1 support including controllers for HTC Vive and Occulus. [More info here](http://doc.babylonjs.com/overviews/webvr_camera) ([raanan](https://github.com/raananw))
 - Added support for Exponential Shadow maps to replace Variance Shadow maps. [more info here](http://www.babylonjs-playground.com/debug.html#1CXNXC#3) - [Demo](http://www.babylonjs.com/Demos/AdvancedShadows/) - [Demo](http://www.babylonjs-playground.com/#1CXNXC#4) ([deltakosh](https://github.com/deltakosh))
 - Support for [Vertex Array Objects](https://www.opengl.org/registry/specs/ARB/vertex_array_object.txt) ([deltakosh](https://github.com/deltakosh))
 - Support for multisample render targets. [Demo](http://www.babylonjs-playground.com/#12MKMN) ([deltakosh](https://github.com/deltakosh))
 - New Unity 5 Editor Toolkit. Complete pipeline integration [Doc](TODO) - ([MackeyK24](https://github.com/MackeyK24))
 - New DebugLayer. [Doc](TODO) - ([temechon](https://github.com/temechon))
 - New `VideoTexture.CreateFromWebCam` to generate video texture using WebRTC. [Demo](https://www.babylonjs-playground.com#1R77YT#2) - (Sebastien Vandenberghe)(https://github.com/sebavanmicrosoft) / ([deltakosh](https://github.com/deltakosh))
 - New Facet Data feature ([jerome](https://github.com/jbousquie))
 - babylon.fontTexture.ts was moved from babylon.js to canvas2D ([nockawa](https://github.com/nockawa))
<<<<<<< HEAD
 - Multi-platform Compressed Textures for Desktops & Mobile Devices with fall back.  Batch (dos) scripts to convert entire directories of .jpg's & .png's [Doc](http://doc.babylonjs.com/tutorials/multi-platform_compressed_textures) ([jcpalmer](https://github.com/Palmer-JC))
=======
 - Multi-platform Compressed Textures for Desktops & Mobile Devices with fall back.  Batch (dos) scripts to convert entire directories of .jpg's & .png's ([jcpalmer](https://github.com/Palmer-JC))
 - All deprecated functions and properties were removed ([deltakosh](https://github.com/deltakosh))
>>>>>>> feffc196

### Updates
- Added `FIXED_EQUIRECTANGULAR_MIRRORED_MODE` mode for reflection texture. [Demo here](http://www.babylonjs-playground.com/#11GAIH#22) ([deltakosh](https://github.com/deltakosh))
- Introduced `boundingBox.centerWorld` and `boundingBox.extendSizeWorld` ([deltakosh](https://github.com/deltakosh))
- Improved FXAA post-process ([deltakosh](https://github.com/deltakosh))
- Added `Light.customProjectionMatrixBuilder` to allow developers to define their own projection matrix for shadows ([deltakosh](https://github.com/deltakosh))
- Added `set()` function to all basic types ([deltakosh](https://github.com/deltakosh))
- Added `HDRCubeTextureAssetTask` to AssetManager ([deltakosh](https://github.com/deltakosh))
- Engine now uses range based fog ([deltakosh](https://github.com/deltakosh))
- `VertexBuffer.updatable` is now serialized ([deltakosh](https://github.com/deltakosh))
- Added intersectsMeshes to Ray ([abow](https://github.com/abow))
- New RayHelper class for easily viewing and attaching a ray to a mesh.  [Demo](http://www.babylonjs-playground.com/#ZHDBJ#34) - ([abow](https://github.com/abow))
- `Mesh.applyDisplacementMap` now accepts uvScale and uvOffset parameter ([deltakosh](https://github.com/deltakosh))
- Added addChild, removeChild, setParent to AbstractMesh ([abow](https://github.com/abow))
- `Effect.getVertexShaderSource()` and `Effect.getFragmentShaderSource()` now returns the effective shader code (including evaluation of #define) ([deltakosh](https://github.com/deltakosh))
- GroundMesh : `getHeightAtCoordinates()`, `getNormalAtCoordinates()` and `getNormalAtCoordinatesToRef()` can now work with rotated grounds ([jerome](https://github.com/jbousquie))  
- `GroundMesh`, `facetData` and `SolidParticleSystem` improvement in normal computations ([jerome](https://github.com/jbousquie))   
- Added `AbstractMesh.addRotation()` ([jerome](https://github.com/jbousquie))  
- Added `Quaternion.RotationQuaternionFromAxis()` and `Quaternion.RotationQuaternionFromAxisToRef()` ([jerome](https://github.com/jbousquie), thanks to [abow](https://github.com/abow))   
- Added parameters `uvs` and `colors` to `MeshBuilder.CreateRibbon()` ([jerome](https://github.com/jbousquie))  
- Added `Curve3.CreateCatmullRomSpline()` ([jerome](https://github.com/jbousquie) and [BitOfGold](https://github.com/BitOfGold))  
- Added the optional parameter`colorFilter` to `CreateGroundFromHeightMap()` ([jerome](https://github.com/jbousquie))  
- Improved the internal code of `Vector3.RotationFromAxisToRef()` ([jerome](https://github.com/jbousquie), thanks to [abow](https://github.com/abow))  
- GroundMeshes are now serialized correctly ([deltakosh](https://github.com/deltakosh))
- Added `mesh.markVerticesDataAsUpdatable()` to allow a specific vertexbuffer to become updatable ([deltakosh](https://github.com/deltakosh)) 
- Added `POINTERTAP` and `POINTERDOUBLETAP` PointerEventTypes to register new Observer mask. (Demo here)[http://www.babylonjs-playground.com/?30] ([yuccai](https://github.com/yuccai))
- Added OnDoublePickTrigger for ActionManager ([yuccai](https://github.com/yuccai))
- Added Scene.DoubleClickDelay to set the timing within a double click event like PointerEventTypes.POINTERDOUBLETAP or ActionManager.OnDoublePickTrigger has to be processed ([yuccai](https://github.com/yuccai))
- New material: `ShadowOnlyMaterial` to display shadows on transparent surfaces ([deltakosh](https://github.com/deltakosh)) 
- Added `VertexBuffer.TangentKind` to specify tangents in place of shader-calculated tangents ([dewadswo](https://github.com/dewadswo), [bghgary](https://github.com/bghgary))
- Added `material.twoSidedLighting` to PBRMaterial and StandardMaterial to enable flipping normals when backfaceCulling is false ([BeardedGnome](https://github.com/BeardedGnome), [bghgary](https://github.com/bghgary))
 
### Bug fixes
- Fixed a bug with spotlight direction ([deltakosh](https://github.com/deltakosh)) 
- Fixed an issue with Mesh.attachToBone when a mesh is moving and an animation is changed ([abow](https://github.com/abow))
- Fixed an issue withaspect ratio when using CreateScreenshot ([deltakosh](https://github.com/deltakosh))
- Fixed SPS particle initial status when used as updatable with a `positionFunction` in `addShape()` ([jerome](https://github.com/jbousquie))  
- Fixed SPS particle access start index when used with `setParticles(start, end)` ([jerome](https://github.com/jbousquie))  

### API Documentation
`- File `abstractMesh.ts` documented  ([jerome](https://github.com/jbousquie))  
- File `mesh.ts` documented ([jerome](https://github.com/jbousquie))  
- File `groundMesh.ts` documented ([jerome](https://github.com/jbousquie))  
- File `instancedMesh.ts` documented ([jerome](https://github.com/jbousquie))  
- File `lineMesh.ts` documented ([jerome](https://github.com/jbousquie))  
- File `vertexData.ts` documented ([jerome](https://github.com/jbousquie))  
- File `subMesh.ts` documented ([jerome](https://github.com/jbousquie))  
- File `vertexBuffer.ts` documented ([jerome](https://github.com/jbousquie))  
- File `math.ts` documented ([jerome](https://github.com/jbousquie))
- File `light.ts` documented ([jerome](https://github.com/jbousquie))  
- File `directionalLight.ts` documented ([jerome](https://github.com/jbousquie))  
- File `hemisphericLight.ts` documented ([jerome](https://github.com/jbousquie))  
- File `pointLight.ts` documented ([jerome](https://github.com/jbousquie))  
- File `spotLight.ts` documented ([jerome](https://github.com/jbousquie))  
- File `shadowGenerator.ts` documented ([jerome](https://github.com/jbousquie))  

### Breaking changes
- WebVRCamera:
  - `requestVRFullscreen` has been removed. Call `attachControl()` inside a user-interaction callback to start sending frames to the VR display
  - `setPositionOffset` has been used to change the position offset. it is now done using `camera.position`
- Ray :
  - `show` has been removed. Use new `RayHelper.show()` instead
  - `hide` has been removed. Use new `RayHelper.hide()` instead
- AbstractMesh:
  - `onPhysicsCollide` has been removed. Use `mesh.physicsImpostor.registerOnPhysicsCollide()` instead
  - `setPhysicsState` has been removed. Use `new PhysicsImpostor()` instead
  - `getPhysicsMass` has been removed. Use `mesh.physicsImpostor.getParam("mass")` instead
  - `getPhysicsFriction` has been removed. Use `mesh.physicsImpostor.getParam("friction")` instead
  - `getPhysicsRestitution` has been removed. Use `mesh.physicsImpostor.getParam("restitution")` instead
  - `updatePhysicsBodyPosition` has been removed. Changes are synchronized automatically now
- Mesh:
  - `updateVerticesDataDirectly` has been removed. Use `mesh.updateVerticesData()` instead
- SsaoRenderingPipeline:
  - `getBlurHPostProcess` has been removed. Blur post-process is no more required
  - `getBlurVPostProcess` has been removed. Blur post-process is no more required
- Scene:
  - `setGravity` has been removed. Use `scene.getPhysicsEngine().setGravity()` instead
  - `createCompoundImpostor` has been removed. Use PhysicsImpostor parent/child instead
- ActionManager:
  - `LongPressDelay` and `DragMovementThreshold` are now respectively Scene.LongPressDelay and Scene.DragMovementThreshold
 
## Canvas2D

### Major Updates
 - Added text alignment and word wrap to Text2D ([abow](https://github.com/abow))
 - Support of [Scale9Sprite](http://doc.babylonjs.com/overviews/Canvas2D_Sprite2D#scale9sprite-feature) feature in Sprite2D ([nockawa](https://github.com/nockawa))
 - Support of [AtlasPicture](http://doc.babylonjs.com/overviews/Canvas2D_AtlasPicture) to store many pictures into a bit one, with the possibility to create one/many Sprite2D out of it. ([nockawa](https://github.com/nockawa))
 - Support of BMFont with the BitmaptFontTexture class, Text2D has now a bitmapFontTexture setting in the constructor to display text using a BitmapFontTexture ([nockawa](https://github.com/nockawa))

### Minor Updates
 - WorldSpaceCanvas: TrackNode feature, a WSC can follow a Scene Node with an optional billboarding feature (always facing the camera)[Demo](http://babylonjs-playground.com/#1KYG17#1)
 - WorldSpaceCanvas: new setting unitScaleFactor to generated a bigger canvas than the world space mesh size. If you create a WSC with a size of 200;100 and a uSF of 3, the 3D Plane displaying the canvas will be 200;100 of scene units, the WSC will be 600;300 of pixels units.

### Bug Fixing
 - Fix Rotation issue when the Parent's Primitive hadn't a identity scale. ([nockawa](https://github.com/nockawa))
 - Primitive's position computed from TrackedNode are now hidden when the node is out of the Viewing Frustum ([nockawa](https://github.com/nockawa))
 - WorldSpaceCanvas: sideOrientation is finally working, you can try Mesh.DOUBLESIDE to make you Canvas visible on both sides. ([nockawa](https://github.com/nockawa))
<|MERGE_RESOLUTION|>--- conflicted
+++ resolved
@@ -1,118 +1,114 @@
-# 3.0.0:
-
-## Core engine
-
-### Major updates
- - WebGL2 context support. WebGL2 is now used instead of WebGL 1 when available. [More info here](http://doc.babylonjs.com/overviews/webgl2) ([deltakosh](https://github.com/deltakosh))
- - Complete WebVR 1.1 support including controllers for HTC Vive and Occulus. [More info here](http://doc.babylonjs.com/overviews/webvr_camera) ([raanan](https://github.com/raananw))
- - Added support for Exponential Shadow maps to replace Variance Shadow maps. [more info here](http://www.babylonjs-playground.com/debug.html#1CXNXC#3) - [Demo](http://www.babylonjs.com/Demos/AdvancedShadows/) - [Demo](http://www.babylonjs-playground.com/#1CXNXC#4) ([deltakosh](https://github.com/deltakosh))
- - Support for [Vertex Array Objects](https://www.opengl.org/registry/specs/ARB/vertex_array_object.txt) ([deltakosh](https://github.com/deltakosh))
- - Support for multisample render targets. [Demo](http://www.babylonjs-playground.com/#12MKMN) ([deltakosh](https://github.com/deltakosh))
- - New Unity 5 Editor Toolkit. Complete pipeline integration [Doc](TODO) - ([MackeyK24](https://github.com/MackeyK24))
- - New DebugLayer. [Doc](TODO) - ([temechon](https://github.com/temechon))
- - New `VideoTexture.CreateFromWebCam` to generate video texture using WebRTC. [Demo](https://www.babylonjs-playground.com#1R77YT#2) - (Sebastien Vandenberghe)(https://github.com/sebavanmicrosoft) / ([deltakosh](https://github.com/deltakosh))
- - New Facet Data feature ([jerome](https://github.com/jbousquie))
- - babylon.fontTexture.ts was moved from babylon.js to canvas2D ([nockawa](https://github.com/nockawa))
-<<<<<<< HEAD
- - Multi-platform Compressed Textures for Desktops & Mobile Devices with fall back.  Batch (dos) scripts to convert entire directories of .jpg's & .png's [Doc](http://doc.babylonjs.com/tutorials/multi-platform_compressed_textures) ([jcpalmer](https://github.com/Palmer-JC))
-=======
- - Multi-platform Compressed Textures for Desktops & Mobile Devices with fall back.  Batch (dos) scripts to convert entire directories of .jpg's & .png's ([jcpalmer](https://github.com/Palmer-JC))
- - All deprecated functions and properties were removed ([deltakosh](https://github.com/deltakosh))
->>>>>>> feffc196
-
-### Updates
-- Added `FIXED_EQUIRECTANGULAR_MIRRORED_MODE` mode for reflection texture. [Demo here](http://www.babylonjs-playground.com/#11GAIH#22) ([deltakosh](https://github.com/deltakosh))
-- Introduced `boundingBox.centerWorld` and `boundingBox.extendSizeWorld` ([deltakosh](https://github.com/deltakosh))
-- Improved FXAA post-process ([deltakosh](https://github.com/deltakosh))
-- Added `Light.customProjectionMatrixBuilder` to allow developers to define their own projection matrix for shadows ([deltakosh](https://github.com/deltakosh))
-- Added `set()` function to all basic types ([deltakosh](https://github.com/deltakosh))
-- Added `HDRCubeTextureAssetTask` to AssetManager ([deltakosh](https://github.com/deltakosh))
-- Engine now uses range based fog ([deltakosh](https://github.com/deltakosh))
-- `VertexBuffer.updatable` is now serialized ([deltakosh](https://github.com/deltakosh))
-- Added intersectsMeshes to Ray ([abow](https://github.com/abow))
-- New RayHelper class for easily viewing and attaching a ray to a mesh.  [Demo](http://www.babylonjs-playground.com/#ZHDBJ#34) - ([abow](https://github.com/abow))
-- `Mesh.applyDisplacementMap` now accepts uvScale and uvOffset parameter ([deltakosh](https://github.com/deltakosh))
-- Added addChild, removeChild, setParent to AbstractMesh ([abow](https://github.com/abow))
-- `Effect.getVertexShaderSource()` and `Effect.getFragmentShaderSource()` now returns the effective shader code (including evaluation of #define) ([deltakosh](https://github.com/deltakosh))
-- GroundMesh : `getHeightAtCoordinates()`, `getNormalAtCoordinates()` and `getNormalAtCoordinatesToRef()` can now work with rotated grounds ([jerome](https://github.com/jbousquie))  
-- `GroundMesh`, `facetData` and `SolidParticleSystem` improvement in normal computations ([jerome](https://github.com/jbousquie))   
-- Added `AbstractMesh.addRotation()` ([jerome](https://github.com/jbousquie))  
-- Added `Quaternion.RotationQuaternionFromAxis()` and `Quaternion.RotationQuaternionFromAxisToRef()` ([jerome](https://github.com/jbousquie), thanks to [abow](https://github.com/abow))   
-- Added parameters `uvs` and `colors` to `MeshBuilder.CreateRibbon()` ([jerome](https://github.com/jbousquie))  
-- Added `Curve3.CreateCatmullRomSpline()` ([jerome](https://github.com/jbousquie) and [BitOfGold](https://github.com/BitOfGold))  
-- Added the optional parameter`colorFilter` to `CreateGroundFromHeightMap()` ([jerome](https://github.com/jbousquie))  
-- Improved the internal code of `Vector3.RotationFromAxisToRef()` ([jerome](https://github.com/jbousquie), thanks to [abow](https://github.com/abow))  
-- GroundMeshes are now serialized correctly ([deltakosh](https://github.com/deltakosh))
-- Added `mesh.markVerticesDataAsUpdatable()` to allow a specific vertexbuffer to become updatable ([deltakosh](https://github.com/deltakosh)) 
-- Added `POINTERTAP` and `POINTERDOUBLETAP` PointerEventTypes to register new Observer mask. (Demo here)[http://www.babylonjs-playground.com/?30] ([yuccai](https://github.com/yuccai))
-- Added OnDoublePickTrigger for ActionManager ([yuccai](https://github.com/yuccai))
-- Added Scene.DoubleClickDelay to set the timing within a double click event like PointerEventTypes.POINTERDOUBLETAP or ActionManager.OnDoublePickTrigger has to be processed ([yuccai](https://github.com/yuccai))
-- New material: `ShadowOnlyMaterial` to display shadows on transparent surfaces ([deltakosh](https://github.com/deltakosh)) 
-- Added `VertexBuffer.TangentKind` to specify tangents in place of shader-calculated tangents ([dewadswo](https://github.com/dewadswo), [bghgary](https://github.com/bghgary))
-- Added `material.twoSidedLighting` to PBRMaterial and StandardMaterial to enable flipping normals when backfaceCulling is false ([BeardedGnome](https://github.com/BeardedGnome), [bghgary](https://github.com/bghgary))
- 
-### Bug fixes
-- Fixed a bug with spotlight direction ([deltakosh](https://github.com/deltakosh)) 
-- Fixed an issue with Mesh.attachToBone when a mesh is moving and an animation is changed ([abow](https://github.com/abow))
-- Fixed an issue withaspect ratio when using CreateScreenshot ([deltakosh](https://github.com/deltakosh))
-- Fixed SPS particle initial status when used as updatable with a `positionFunction` in `addShape()` ([jerome](https://github.com/jbousquie))  
-- Fixed SPS particle access start index when used with `setParticles(start, end)` ([jerome](https://github.com/jbousquie))  
-
-### API Documentation
-`- File `abstractMesh.ts` documented  ([jerome](https://github.com/jbousquie))  
-- File `mesh.ts` documented ([jerome](https://github.com/jbousquie))  
-- File `groundMesh.ts` documented ([jerome](https://github.com/jbousquie))  
-- File `instancedMesh.ts` documented ([jerome](https://github.com/jbousquie))  
-- File `lineMesh.ts` documented ([jerome](https://github.com/jbousquie))  
-- File `vertexData.ts` documented ([jerome](https://github.com/jbousquie))  
-- File `subMesh.ts` documented ([jerome](https://github.com/jbousquie))  
-- File `vertexBuffer.ts` documented ([jerome](https://github.com/jbousquie))  
-- File `math.ts` documented ([jerome](https://github.com/jbousquie))
-- File `light.ts` documented ([jerome](https://github.com/jbousquie))  
-- File `directionalLight.ts` documented ([jerome](https://github.com/jbousquie))  
-- File `hemisphericLight.ts` documented ([jerome](https://github.com/jbousquie))  
-- File `pointLight.ts` documented ([jerome](https://github.com/jbousquie))  
-- File `spotLight.ts` documented ([jerome](https://github.com/jbousquie))  
-- File `shadowGenerator.ts` documented ([jerome](https://github.com/jbousquie))  
-
-### Breaking changes
-- WebVRCamera:
-  - `requestVRFullscreen` has been removed. Call `attachControl()` inside a user-interaction callback to start sending frames to the VR display
-  - `setPositionOffset` has been used to change the position offset. it is now done using `camera.position`
-- Ray :
-  - `show` has been removed. Use new `RayHelper.show()` instead
-  - `hide` has been removed. Use new `RayHelper.hide()` instead
-- AbstractMesh:
-  - `onPhysicsCollide` has been removed. Use `mesh.physicsImpostor.registerOnPhysicsCollide()` instead
-  - `setPhysicsState` has been removed. Use `new PhysicsImpostor()` instead
-  - `getPhysicsMass` has been removed. Use `mesh.physicsImpostor.getParam("mass")` instead
-  - `getPhysicsFriction` has been removed. Use `mesh.physicsImpostor.getParam("friction")` instead
-  - `getPhysicsRestitution` has been removed. Use `mesh.physicsImpostor.getParam("restitution")` instead
-  - `updatePhysicsBodyPosition` has been removed. Changes are synchronized automatically now
-- Mesh:
-  - `updateVerticesDataDirectly` has been removed. Use `mesh.updateVerticesData()` instead
-- SsaoRenderingPipeline:
-  - `getBlurHPostProcess` has been removed. Blur post-process is no more required
-  - `getBlurVPostProcess` has been removed. Blur post-process is no more required
-- Scene:
-  - `setGravity` has been removed. Use `scene.getPhysicsEngine().setGravity()` instead
-  - `createCompoundImpostor` has been removed. Use PhysicsImpostor parent/child instead
-- ActionManager:
-  - `LongPressDelay` and `DragMovementThreshold` are now respectively Scene.LongPressDelay and Scene.DragMovementThreshold
- 
-## Canvas2D
-
-### Major Updates
- - Added text alignment and word wrap to Text2D ([abow](https://github.com/abow))
- - Support of [Scale9Sprite](http://doc.babylonjs.com/overviews/Canvas2D_Sprite2D#scale9sprite-feature) feature in Sprite2D ([nockawa](https://github.com/nockawa))
- - Support of [AtlasPicture](http://doc.babylonjs.com/overviews/Canvas2D_AtlasPicture) to store many pictures into a bit one, with the possibility to create one/many Sprite2D out of it. ([nockawa](https://github.com/nockawa))
- - Support of BMFont with the BitmaptFontTexture class, Text2D has now a bitmapFontTexture setting in the constructor to display text using a BitmapFontTexture ([nockawa](https://github.com/nockawa))
-
-### Minor Updates
- - WorldSpaceCanvas: TrackNode feature, a WSC can follow a Scene Node with an optional billboarding feature (always facing the camera)[Demo](http://babylonjs-playground.com/#1KYG17#1)
- - WorldSpaceCanvas: new setting unitScaleFactor to generated a bigger canvas than the world space mesh size. If you create a WSC with a size of 200;100 and a uSF of 3, the 3D Plane displaying the canvas will be 200;100 of scene units, the WSC will be 600;300 of pixels units.
-
-### Bug Fixing
- - Fix Rotation issue when the Parent's Primitive hadn't a identity scale. ([nockawa](https://github.com/nockawa))
- - Primitive's position computed from TrackedNode are now hidden when the node is out of the Viewing Frustum ([nockawa](https://github.com/nockawa))
- - WorldSpaceCanvas: sideOrientation is finally working, you can try Mesh.DOUBLESIDE to make you Canvas visible on both sides. ([nockawa](https://github.com/nockawa))
+# 3.0.0:
+
+## Core engine
+
+### Major updates
+ - WebGL2 context support. WebGL2 is now used instead of WebGL 1 when available. [More info here](http://doc.babylonjs.com/overviews/webgl2) ([deltakosh](https://github.com/deltakosh))
+ - Complete WebVR 1.1 support including controllers for HTC Vive and Occulus. [More info here](http://doc.babylonjs.com/overviews/webvr_camera) ([raanan](https://github.com/raananw))
+ - Added support for Exponential Shadow maps to replace Variance Shadow maps. [more info here](http://www.babylonjs-playground.com/debug.html#1CXNXC#3) - [Demo](http://www.babylonjs.com/Demos/AdvancedShadows/) - [Demo](http://www.babylonjs-playground.com/#1CXNXC#4) ([deltakosh](https://github.com/deltakosh))
+ - Support for [Vertex Array Objects](https://www.opengl.org/registry/specs/ARB/vertex_array_object.txt) ([deltakosh](https://github.com/deltakosh))
+ - Support for multisample render targets. [Demo](http://www.babylonjs-playground.com/#12MKMN) ([deltakosh](https://github.com/deltakosh))
+ - New Unity 5 Editor Toolkit. Complete pipeline integration [Doc](TODO) - ([MackeyK24](https://github.com/MackeyK24))
+ - New DebugLayer. [Doc](TODO) - ([temechon](https://github.com/temechon))
+ - New `VideoTexture.CreateFromWebCam` to generate video texture using WebRTC. [Demo](https://www.babylonjs-playground.com#1R77YT#2) - (Sebastien Vandenberghe)(https://github.com/sebavanmicrosoft) / ([deltakosh](https://github.com/deltakosh))
+ - New Facet Data feature ([jerome](https://github.com/jbousquie))
+ - babylon.fontTexture.ts was moved from babylon.js to canvas2D ([nockawa](https://github.com/nockawa))
+ - Multi-platform Compressed Textures for Desktops & Mobile Devices with fall back.  Batch (dos) scripts to convert entire directories of .jpg's & .png's [Doc](http://doc.babylonjs.com/tutorials/multi-platform_compressed_textures) ([jcpalmer](https://github.com/Palmer-JC))
+ - All deprecated functions and properties were removed ([deltakosh](https://github.com/deltakosh))
+
+### Updates
+- Added `FIXED_EQUIRECTANGULAR_MIRRORED_MODE` mode for reflection texture. [Demo here](http://www.babylonjs-playground.com/#11GAIH#22) ([deltakosh](https://github.com/deltakosh))
+- Introduced `boundingBox.centerWorld` and `boundingBox.extendSizeWorld` ([deltakosh](https://github.com/deltakosh))
+- Improved FXAA post-process ([deltakosh](https://github.com/deltakosh))
+- Added `Light.customProjectionMatrixBuilder` to allow developers to define their own projection matrix for shadows ([deltakosh](https://github.com/deltakosh))
+- Added `set()` function to all basic types ([deltakosh](https://github.com/deltakosh))
+- Added `HDRCubeTextureAssetTask` to AssetManager ([deltakosh](https://github.com/deltakosh))
+- Engine now uses range based fog ([deltakosh](https://github.com/deltakosh))
+- `VertexBuffer.updatable` is now serialized ([deltakosh](https://github.com/deltakosh))
+- Added intersectsMeshes to Ray ([abow](https://github.com/abow))
+- New RayHelper class for easily viewing and attaching a ray to a mesh.  [Demo](http://www.babylonjs-playground.com/#ZHDBJ#34) - ([abow](https://github.com/abow))
+- `Mesh.applyDisplacementMap` now accepts uvScale and uvOffset parameter ([deltakosh](https://github.com/deltakosh))
+- Added addChild, removeChild, setParent to AbstractMesh ([abow](https://github.com/abow))
+- `Effect.getVertexShaderSource()` and `Effect.getFragmentShaderSource()` now returns the effective shader code (including evaluation of #define) ([deltakosh](https://github.com/deltakosh))
+- GroundMesh : `getHeightAtCoordinates()`, `getNormalAtCoordinates()` and `getNormalAtCoordinatesToRef()` can now work with rotated grounds ([jerome](https://github.com/jbousquie))  
+- `GroundMesh`, `facetData` and `SolidParticleSystem` improvement in normal computations ([jerome](https://github.com/jbousquie))   
+- Added `AbstractMesh.addRotation()` ([jerome](https://github.com/jbousquie))  
+- Added `Quaternion.RotationQuaternionFromAxis()` and `Quaternion.RotationQuaternionFromAxisToRef()` ([jerome](https://github.com/jbousquie), thanks to [abow](https://github.com/abow))   
+- Added parameters `uvs` and `colors` to `MeshBuilder.CreateRibbon()` ([jerome](https://github.com/jbousquie))  
+- Added `Curve3.CreateCatmullRomSpline()` ([jerome](https://github.com/jbousquie) and [BitOfGold](https://github.com/BitOfGold))  
+- Added the optional parameter`colorFilter` to `CreateGroundFromHeightMap()` ([jerome](https://github.com/jbousquie))  
+- Improved the internal code of `Vector3.RotationFromAxisToRef()` ([jerome](https://github.com/jbousquie), thanks to [abow](https://github.com/abow))  
+- GroundMeshes are now serialized correctly ([deltakosh](https://github.com/deltakosh))
+- Added `mesh.markVerticesDataAsUpdatable()` to allow a specific vertexbuffer to become updatable ([deltakosh](https://github.com/deltakosh)) 
+- Added `POINTERTAP` and `POINTERDOUBLETAP` PointerEventTypes to register new Observer mask. (Demo here)[http://www.babylonjs-playground.com/?30] ([yuccai](https://github.com/yuccai))
+- Added OnDoublePickTrigger for ActionManager ([yuccai](https://github.com/yuccai))
+- Added Scene.DoubleClickDelay to set the timing within a double click event like PointerEventTypes.POINTERDOUBLETAP or ActionManager.OnDoublePickTrigger has to be processed ([yuccai](https://github.com/yuccai))
+- New material: `ShadowOnlyMaterial` to display shadows on transparent surfaces ([deltakosh](https://github.com/deltakosh)) 
+- Added `VertexBuffer.TangentKind` to specify tangents in place of shader-calculated tangents ([dewadswo](https://github.com/dewadswo), [bghgary](https://github.com/bghgary))
+- Added `material.twoSidedLighting` to PBRMaterial and StandardMaterial to enable flipping normals when backfaceCulling is false ([BeardedGnome](https://github.com/BeardedGnome), [bghgary](https://github.com/bghgary))
+ 
+### Bug fixes
+- Fixed a bug with spotlight direction ([deltakosh](https://github.com/deltakosh)) 
+- Fixed an issue with Mesh.attachToBone when a mesh is moving and an animation is changed ([abow](https://github.com/abow))
+- Fixed an issue withaspect ratio when using CreateScreenshot ([deltakosh](https://github.com/deltakosh))
+- Fixed SPS particle initial status when used as updatable with a `positionFunction` in `addShape()` ([jerome](https://github.com/jbousquie))  
+- Fixed SPS particle access start index when used with `setParticles(start, end)` ([jerome](https://github.com/jbousquie))  
+
+### API Documentation
+`- File `abstractMesh.ts` documented  ([jerome](https://github.com/jbousquie))  
+- File `mesh.ts` documented ([jerome](https://github.com/jbousquie))  
+- File `groundMesh.ts` documented ([jerome](https://github.com/jbousquie))  
+- File `instancedMesh.ts` documented ([jerome](https://github.com/jbousquie))  
+- File `lineMesh.ts` documented ([jerome](https://github.com/jbousquie))  
+- File `vertexData.ts` documented ([jerome](https://github.com/jbousquie))  
+- File `subMesh.ts` documented ([jerome](https://github.com/jbousquie))  
+- File `vertexBuffer.ts` documented ([jerome](https://github.com/jbousquie))  
+- File `math.ts` documented ([jerome](https://github.com/jbousquie))
+- File `light.ts` documented ([jerome](https://github.com/jbousquie))  
+- File `directionalLight.ts` documented ([jerome](https://github.com/jbousquie))  
+- File `hemisphericLight.ts` documented ([jerome](https://github.com/jbousquie))  
+- File `pointLight.ts` documented ([jerome](https://github.com/jbousquie))  
+- File `spotLight.ts` documented ([jerome](https://github.com/jbousquie))  
+- File `shadowGenerator.ts` documented ([jerome](https://github.com/jbousquie))  
+
+### Breaking changes
+- WebVRCamera:
+  - `requestVRFullscreen` has been removed. Call `attachControl()` inside a user-interaction callback to start sending frames to the VR display
+  - `setPositionOffset` has been used to change the position offset. it is now done using `camera.position`
+- Ray :
+  - `show` has been removed. Use new `RayHelper.show()` instead
+  - `hide` has been removed. Use new `RayHelper.hide()` instead
+- AbstractMesh:
+  - `onPhysicsCollide` has been removed. Use `mesh.physicsImpostor.registerOnPhysicsCollide()` instead
+  - `setPhysicsState` has been removed. Use `new PhysicsImpostor()` instead
+  - `getPhysicsMass` has been removed. Use `mesh.physicsImpostor.getParam("mass")` instead
+  - `getPhysicsFriction` has been removed. Use `mesh.physicsImpostor.getParam("friction")` instead
+  - `getPhysicsRestitution` has been removed. Use `mesh.physicsImpostor.getParam("restitution")` instead
+  - `updatePhysicsBodyPosition` has been removed. Changes are synchronized automatically now
+- Mesh:
+  - `updateVerticesDataDirectly` has been removed. Use `mesh.updateVerticesData()` instead
+- SsaoRenderingPipeline:
+  - `getBlurHPostProcess` has been removed. Blur post-process is no more required
+  - `getBlurVPostProcess` has been removed. Blur post-process is no more required
+- Scene:
+  - `setGravity` has been removed. Use `scene.getPhysicsEngine().setGravity()` instead
+  - `createCompoundImpostor` has been removed. Use PhysicsImpostor parent/child instead
+- ActionManager:
+  - `LongPressDelay` and `DragMovementThreshold` are now respectively Scene.LongPressDelay and Scene.DragMovementThreshold
+ 
+## Canvas2D
+
+### Major Updates
+ - Added text alignment and word wrap to Text2D ([abow](https://github.com/abow))
+ - Support of [Scale9Sprite](http://doc.babylonjs.com/overviews/Canvas2D_Sprite2D#scale9sprite-feature) feature in Sprite2D ([nockawa](https://github.com/nockawa))
+ - Support of [AtlasPicture](http://doc.babylonjs.com/overviews/Canvas2D_AtlasPicture) to store many pictures into a bit one, with the possibility to create one/many Sprite2D out of it. ([nockawa](https://github.com/nockawa))
+ - Support of BMFont with the BitmaptFontTexture class, Text2D has now a bitmapFontTexture setting in the constructor to display text using a BitmapFontTexture ([nockawa](https://github.com/nockawa))
+
+### Minor Updates
+ - WorldSpaceCanvas: TrackNode feature, a WSC can follow a Scene Node with an optional billboarding feature (always facing the camera)[Demo](http://babylonjs-playground.com/#1KYG17#1)
+ - WorldSpaceCanvas: new setting unitScaleFactor to generated a bigger canvas than the world space mesh size. If you create a WSC with a size of 200;100 and a uSF of 3, the 3D Plane displaying the canvas will be 200;100 of scene units, the WSC will be 600;300 of pixels units.
+
+### Bug Fixing
+ - Fix Rotation issue when the Parent's Primitive hadn't a identity scale. ([nockawa](https://github.com/nockawa))
+ - Primitive's position computed from TrackedNode are now hidden when the node is out of the Viewing Frustum ([nockawa](https://github.com/nockawa))
+ - WorldSpaceCanvas: sideOrientation is finally working, you can try Mesh.DOUBLESIDE to make you Canvas visible on both sides. ([nockawa](https://github.com/nockawa))