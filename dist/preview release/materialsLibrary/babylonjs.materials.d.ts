<<<<<<< HEAD
=======

declare module BABYLON {
    class ShadowOnlyMaterial extends PushMaterial {
        private _renderId;
        private _activeLight;
        constructor(name: string, scene: Scene);
        shadowColor: Color3;
        needAlphaBlending(): boolean;
        needAlphaTesting(): boolean;
        getAlphaTestTexture(): Nullable<BaseTexture>;
        activeLight: IShadowLight;
        isReadyForSubMesh(mesh: AbstractMesh, subMesh: SubMesh, useInstances?: boolean): boolean;
        bindForSubMesh(world: Matrix, mesh: Mesh, subMesh: SubMesh): void;
        clone(name: string): ShadowOnlyMaterial;
        serialize(): any;
        getClassName(): string;
        static Parse(source: any, scene: Scene, rootUrl: string): ShadowOnlyMaterial;
    }
}


declare module BABYLON {
    class GradientMaterial extends PushMaterial {
        private _maxSimultaneousLights;
        maxSimultaneousLights: number;
        topColor: Color3;
        topColorAlpha: number;
        bottomColor: Color3;
        bottomColorAlpha: number;
        offset: number;
        scale: number;
        smoothness: number;
        disableLighting: boolean;
        private _scaledDiffuse;
        private _renderId;
        constructor(name: string, scene: Scene);
        needAlphaBlending(): boolean;
        needAlphaTesting(): boolean;
        getAlphaTestTexture(): Nullable<BaseTexture>;
        isReadyForSubMesh(mesh: AbstractMesh, subMesh: SubMesh, useInstances?: boolean): boolean;
        bindForSubMesh(world: Matrix, mesh: Mesh, subMesh: SubMesh): void;
        getAnimatables(): IAnimatable[];
        dispose(forceDisposeEffect?: boolean): void;
        clone(name: string): GradientMaterial;
        serialize(): any;
        getClassName(): string;
        static Parse(source: any, scene: Scene, rootUrl: string): GradientMaterial;
    }
}


declare module BABYLON {
    class NormalMaterial extends PushMaterial {
        private _diffuseTexture;
        diffuseTexture: BaseTexture;
        diffuseColor: Color3;
        private _disableLighting;
        disableLighting: boolean;
        private _maxSimultaneousLights;
        maxSimultaneousLights: number;
        private _renderId;
        constructor(name: string, scene: Scene);
        needAlphaBlending(): boolean;
        needAlphaBlendingForMesh(mesh: AbstractMesh): boolean;
        needAlphaTesting(): boolean;
        getAlphaTestTexture(): Nullable<BaseTexture>;
        isReadyForSubMesh(mesh: AbstractMesh, subMesh: SubMesh, useInstances?: boolean): boolean;
        bindForSubMesh(world: Matrix, mesh: Mesh, subMesh: SubMesh): void;
        getAnimatables(): IAnimatable[];
        getActiveTextures(): BaseTexture[];
        hasTexture(texture: BaseTexture): boolean;
        dispose(forceDisposeEffect?: boolean): void;
        clone(name: string): NormalMaterial;
        serialize(): any;
        getClassName(): string;
        static Parse(source: any, scene: Scene, rootUrl: string): NormalMaterial;
    }
}


declare module BABYLON {
    class LavaMaterial extends PushMaterial {
        private _diffuseTexture;
        diffuseTexture: BaseTexture;
        noiseTexture: BaseTexture;
        fogColor: Color3;
        speed: number;
        movingSpeed: number;
        lowFrequencySpeed: number;
        fogDensity: number;
        private _lastTime;
        diffuseColor: Color3;
        private _disableLighting;
        disableLighting: boolean;
        private _unlit;
        unlit: boolean;
        private _maxSimultaneousLights;
        maxSimultaneousLights: number;
        private _scaledDiffuse;
        private _renderId;
        constructor(name: string, scene: Scene);
        needAlphaBlending(): boolean;
        needAlphaTesting(): boolean;
        getAlphaTestTexture(): Nullable<BaseTexture>;
        isReadyForSubMesh(mesh: AbstractMesh, subMesh: SubMesh, useInstances?: boolean): boolean;
        bindForSubMesh(world: Matrix, mesh: Mesh, subMesh: SubMesh): void;
        getAnimatables(): IAnimatable[];
        getActiveTextures(): BaseTexture[];
        hasTexture(texture: BaseTexture): boolean;
        dispose(forceDisposeEffect?: boolean): void;
        clone(name: string): LavaMaterial;
        serialize(): any;
        getClassName(): string;
        static Parse(source: any, scene: Scene, rootUrl: string): LavaMaterial;
    }
}


declare module BABYLON {
    class SimpleMaterial extends PushMaterial {
        private _diffuseTexture;
        diffuseTexture: BaseTexture;
        diffuseColor: Color3;
        private _disableLighting;
        disableLighting: boolean;
        private _maxSimultaneousLights;
        maxSimultaneousLights: number;
        private _renderId;
        constructor(name: string, scene: Scene);
        needAlphaBlending(): boolean;
        needAlphaTesting(): boolean;
        getAlphaTestTexture(): Nullable<BaseTexture>;
        isReadyForSubMesh(mesh: AbstractMesh, subMesh: SubMesh, useInstances?: boolean): boolean;
        bindForSubMesh(world: Matrix, mesh: Mesh, subMesh: SubMesh): void;
        getAnimatables(): IAnimatable[];
        getActiveTextures(): BaseTexture[];
        hasTexture(texture: BaseTexture): boolean;
        dispose(forceDisposeEffect?: boolean): void;
        clone(name: string): SimpleMaterial;
        serialize(): any;
        getClassName(): string;
        static Parse(source: any, scene: Scene, rootUrl: string): SimpleMaterial;
    }
}


declare module BABYLON {
    class WaterMaterial extends PushMaterial {
        renderTargetSize: Vector2;
        private _bumpTexture;
        bumpTexture: BaseTexture;
        diffuseColor: Color3;
        specularColor: Color3;
        specularPower: number;
        private _disableLighting;
        disableLighting: boolean;
        private _maxSimultaneousLights;
        maxSimultaneousLights: number;
        /**
        * @param {number}: Represents the wind force
        */
        windForce: number;
        /**
        * @param {Vector2}: The direction of the wind in the plane (X, Z)
        */
        windDirection: Vector2;
        /**
        * @param {number}: Wave height, represents the height of the waves
        */
        waveHeight: number;
        /**
        * @param {number}: Bump height, represents the bump height related to the bump map
        */
        bumpHeight: number;
        /**
         * @param {boolean}: Add a smaller moving bump to less steady waves.
         */
        private _bumpSuperimpose;
        bumpSuperimpose: boolean;
        /**
         * @param {boolean}: Color refraction and reflection differently with .waterColor2 and .colorBlendFactor2. Non-linear (physically correct) fresnel.
         */
        private _fresnelSeparate;
        fresnelSeparate: boolean;
        /**
         * @param {boolean}: bump Waves modify the reflection.
         */
        private _bumpAffectsReflection;
        bumpAffectsReflection: boolean;
        /**
        * @param {number}: The water color blended with the refraction (near)
        */
        waterColor: Color3;
        /**
        * @param {number}: The blend factor related to the water color
        */
        colorBlendFactor: number;
        /**
         * @param {number}: The water color blended with the reflection (far)
         */
        waterColor2: Color3;
        /**
         * @param {number}: The blend factor related to the water color (reflection, far)
         */
        colorBlendFactor2: number;
        /**
        * @param {number}: Represents the maximum length of a wave
        */
        waveLength: number;
        /**
        * @param {number}: Defines the waves speed
        */
        waveSpeed: number;
        protected _renderTargets: SmartArray<RenderTargetTexture>;
        private _mesh;
        private _refractionRTT;
        private _reflectionRTT;
        private _reflectionTransform;
        private _lastTime;
        private _lastDeltaTime;
        private _renderId;
        private _useLogarithmicDepth;
        private _waitingRenderList;
        /**
         * Gets a boolean indicating that current material needs to register RTT
         */
        readonly hasRenderTargetTextures: boolean;
        /**
        * Constructor
        */
        constructor(name: string, scene: Scene, renderTargetSize?: Vector2);
        useLogarithmicDepth: boolean;
        readonly refractionTexture: Nullable<RenderTargetTexture>;
        readonly reflectionTexture: Nullable<RenderTargetTexture>;
        addToRenderList(node: any): void;
        enableRenderTargets(enable: boolean): void;
        getRenderList(): Nullable<AbstractMesh[]>;
        readonly renderTargetsEnabled: boolean;
        needAlphaBlending(): boolean;
        needAlphaTesting(): boolean;
        getAlphaTestTexture(): Nullable<BaseTexture>;
        isReadyForSubMesh(mesh: AbstractMesh, subMesh: SubMesh, useInstances?: boolean): boolean;
        bindForSubMesh(world: Matrix, mesh: Mesh, subMesh: SubMesh): void;
        private _createRenderTargets;
        getAnimatables(): IAnimatable[];
        getActiveTextures(): BaseTexture[];
        hasTexture(texture: BaseTexture): boolean;
        dispose(forceDisposeEffect?: boolean): void;
        clone(name: string): WaterMaterial;
        serialize(): any;
        getClassName(): string;
        static Parse(source: any, scene: Scene, rootUrl: string): WaterMaterial;
        static CreateDefaultMesh(name: string, scene: Scene): Mesh;
    }
}


declare module BABYLON {
    class FireMaterial extends PushMaterial {
        private _diffuseTexture;
        diffuseTexture: Nullable<BaseTexture>;
        private _distortionTexture;
        distortionTexture: Nullable<BaseTexture>;
        private _opacityTexture;
        opacityTexture: Nullable<BaseTexture>;
        diffuseColor: Color3;
        speed: number;
        private _scaledDiffuse;
        private _renderId;
        private _lastTime;
        constructor(name: string, scene: Scene);
        needAlphaBlending(): boolean;
        needAlphaTesting(): boolean;
        getAlphaTestTexture(): Nullable<BaseTexture>;
        isReadyForSubMesh(mesh: AbstractMesh, subMesh: SubMesh, useInstances?: boolean): boolean;
        bindForSubMesh(world: Matrix, mesh: Mesh, subMesh: SubMesh): void;
        getAnimatables(): IAnimatable[];
        getActiveTextures(): BaseTexture[];
        hasTexture(texture: BaseTexture): boolean;
        getClassName(): string;
        dispose(forceDisposeEffect?: boolean): void;
        clone(name: string): FireMaterial;
        serialize(): any;
        static Parse(source: any, scene: Scene, rootUrl: string): FireMaterial;
    }
}


declare module BABYLON {
    class FurMaterial extends PushMaterial {
        private _diffuseTexture;
        diffuseTexture: BaseTexture;
        private _heightTexture;
        heightTexture: BaseTexture;
        diffuseColor: Color3;
        furLength: number;
        furAngle: number;
        furColor: Color3;
        furOffset: number;
        furSpacing: number;
        furGravity: Vector3;
        furSpeed: number;
        furDensity: number;
        furOcclusion: number;
        furTexture: DynamicTexture;
        private _disableLighting;
        disableLighting: boolean;
        private _maxSimultaneousLights;
        maxSimultaneousLights: number;
        highLevelFur: boolean;
        _meshes: AbstractMesh[];
        private _renderId;
        private _furTime;
        constructor(name: string, scene: Scene);
        furTime: number;
        needAlphaBlending(): boolean;
        needAlphaTesting(): boolean;
        getAlphaTestTexture(): Nullable<BaseTexture>;
        updateFur(): void;
        isReadyForSubMesh(mesh: AbstractMesh, subMesh: SubMesh, useInstances?: boolean): boolean;
        bindForSubMesh(world: Matrix, mesh: Mesh, subMesh: SubMesh): void;
        getAnimatables(): IAnimatable[];
        getActiveTextures(): BaseTexture[];
        hasTexture(texture: BaseTexture): boolean;
        dispose(forceDisposeEffect?: boolean): void;
        clone(name: string): FurMaterial;
        serialize(): any;
        getClassName(): string;
        static Parse(source: any, scene: Scene, rootUrl: string): FurMaterial;
        static GenerateTexture(name: string, scene: Scene): DynamicTexture;
        static FurifyMesh(sourceMesh: Mesh, quality: number): Mesh[];
    }
}


declare module BABYLON {
    class TerrainMaterial extends PushMaterial {
        private _mixTexture;
        mixTexture: BaseTexture;
        private _diffuseTexture1;
        diffuseTexture1: Texture;
        private _diffuseTexture2;
        diffuseTexture2: Texture;
        private _diffuseTexture3;
        diffuseTexture3: Texture;
        private _bumpTexture1;
        bumpTexture1: Texture;
        private _bumpTexture2;
        bumpTexture2: Texture;
        private _bumpTexture3;
        bumpTexture3: Texture;
        diffuseColor: Color3;
        specularColor: Color3;
        specularPower: number;
        private _disableLighting;
        disableLighting: boolean;
        private _maxSimultaneousLights;
        maxSimultaneousLights: number;
        private _renderId;
        constructor(name: string, scene: Scene);
        needAlphaBlending(): boolean;
        needAlphaTesting(): boolean;
        getAlphaTestTexture(): Nullable<BaseTexture>;
        isReadyForSubMesh(mesh: AbstractMesh, subMesh: SubMesh, useInstances?: boolean): boolean;
        bindForSubMesh(world: Matrix, mesh: Mesh, subMesh: SubMesh): void;
        getAnimatables(): IAnimatable[];
        getActiveTextures(): BaseTexture[];
        hasTexture(texture: BaseTexture): boolean;
        dispose(forceDisposeEffect?: boolean): void;
        clone(name: string): TerrainMaterial;
        serialize(): any;
        getClassName(): string;
        static Parse(source: any, scene: Scene, rootUrl: string): TerrainMaterial;
    }
}


declare module BABYLON {
    class MixMaterial extends PushMaterial {
        /**
         * Mix textures
         */
        private _mixTexture1;
        mixTexture1: BaseTexture;
        private _mixTexture2;
        mixTexture2: BaseTexture;
        /**
         * Diffuse textures
         */
        private _diffuseTexture1;
        diffuseTexture1: Texture;
        private _diffuseTexture2;
        diffuseTexture2: Texture;
        private _diffuseTexture3;
        diffuseTexture3: Texture;
        private _diffuseTexture4;
        diffuseTexture4: Texture;
        private _diffuseTexture5;
        diffuseTexture5: Texture;
        private _diffuseTexture6;
        diffuseTexture6: Texture;
        private _diffuseTexture7;
        diffuseTexture7: Texture;
        private _diffuseTexture8;
        diffuseTexture8: Texture;
        /**
         * Uniforms
         */
        diffuseColor: Color3;
        specularColor: Color3;
        specularPower: number;
        private _disableLighting;
        disableLighting: boolean;
        private _maxSimultaneousLights;
        maxSimultaneousLights: number;
        private _renderId;
        constructor(name: string, scene: Scene);
        needAlphaBlending(): boolean;
        needAlphaTesting(): boolean;
        getAlphaTestTexture(): Nullable<BaseTexture>;
        isReadyForSubMesh(mesh: AbstractMesh, subMesh: SubMesh, useInstances?: boolean): boolean;
        bindForSubMesh(world: Matrix, mesh: Mesh, subMesh: SubMesh): void;
        getAnimatables(): IAnimatable[];
        getActiveTextures(): BaseTexture[];
        hasTexture(texture: BaseTexture): boolean;
        dispose(forceDisposeEffect?: boolean): void;
        clone(name: string): MixMaterial;
        serialize(): any;
        getClassName(): string;
        static Parse(source: any, scene: Scene, rootUrl: string): MixMaterial;
    }
}


declare module BABYLON {
    class TriPlanarMaterial extends PushMaterial {
        mixTexture: BaseTexture;
        private _diffuseTextureX;
        diffuseTextureX: BaseTexture;
        private _diffuseTextureY;
        diffuseTextureY: BaseTexture;
        private _diffuseTextureZ;
        diffuseTextureZ: BaseTexture;
        private _normalTextureX;
        normalTextureX: BaseTexture;
        private _normalTextureY;
        normalTextureY: BaseTexture;
        private _normalTextureZ;
        normalTextureZ: BaseTexture;
        tileSize: number;
        diffuseColor: Color3;
        specularColor: Color3;
        specularPower: number;
        private _disableLighting;
        disableLighting: boolean;
        private _maxSimultaneousLights;
        maxSimultaneousLights: number;
        private _renderId;
        constructor(name: string, scene: Scene);
        needAlphaBlending(): boolean;
        needAlphaTesting(): boolean;
        getAlphaTestTexture(): Nullable<BaseTexture>;
        isReadyForSubMesh(mesh: AbstractMesh, subMesh: SubMesh, useInstances?: boolean): boolean;
        bindForSubMesh(world: Matrix, mesh: Mesh, subMesh: SubMesh): void;
        getAnimatables(): IAnimatable[];
        getActiveTextures(): BaseTexture[];
        hasTexture(texture: BaseTexture): boolean;
        dispose(forceDisposeEffect?: boolean): void;
        clone(name: string): TriPlanarMaterial;
        serialize(): any;
        getClassName(): string;
        static Parse(source: any, scene: Scene, rootUrl: string): TriPlanarMaterial;
    }
}


declare module BABYLON {
    /**
     * This is the sky material which allows to create dynamic and texture free effects for skyboxes.
     * @see https://doc.babylonjs.com/extensions/sky
     */
    class SkyMaterial extends PushMaterial {
        /**
         * Defines the overall luminance of sky in interval ]0, 1[.
         */
        luminance: number;
        /**
         * Defines the amount (scattering) of haze as opposed to molecules in atmosphere.
         */
        turbidity: number;
        /**
         * Defines the sky appearance (light intensity).
         */
        rayleigh: number;
        /**
         * Defines the mieCoefficient in interval [0, 0.1] which affects the property .mieDirectionalG.
         */
        mieCoefficient: number;
        /**
         * Defines the amount of haze particles following the Mie scattering theory.
         */
        mieDirectionalG: number;
        /**
         * Defines the distance of the sun according to the active scene camera.
         */
        distance: number;
        /**
         * Defines the sun inclination, in interval [-0.5, 0.5]. When the inclination is not 0, the sun is said
         * "inclined".
         */
        inclination: number;
        /**
         * Defines the solar azimuth in interval [0, 1]. The azimuth is the angle in the horizontal plan between
         * an object direction and a reference direction.
         */
        azimuth: number;
        /**
         * Defines the sun position in the sky on (x,y,z). If the property .useSunPosition is set to false, then
         * the property is overriden by the inclination and the azimuth and can be read at any moment.
         */
        sunPosition: Vector3;
        /**
         * Defines if the sun position should be computed (inclination and azimuth) according to the given
         * .sunPosition property.
         */
        useSunPosition: boolean;
        /**
         * Defines an offset vector used to get a horizon offset.
         * @example skyMaterial.cameraOffset.y = camera.globalPosition.y // Set horizon relative to 0 on the Y axis
         */
        cameraOffset: Vector3;
        private _cameraPosition;
        private _renderId;
        /**
         * Instantiates a new sky material.
         * This material allows to create dynamic and texture free
         * effects for skyboxes by taking care of the atmosphere state.
         * @see https://doc.babylonjs.com/extensions/sky
         * @param name Define the name of the material in the scene
         * @param scene Define the scene the material belong to
         */
        constructor(name: string, scene: Scene);
        /**
         * Specifies if the material will require alpha blending
         * @returns a boolean specifying if alpha blending is needed
         */
        needAlphaBlending(): boolean;
        /**
         * Specifies if this material should be rendered in alpha test mode
         * @returns false as the sky material doesn't need alpha testing.
         */
        needAlphaTesting(): boolean;
        /**
         * Get the texture used for alpha test purpose.
         * @returns null as the sky material has no texture.
         */
        getAlphaTestTexture(): Nullable<BaseTexture>;
        /**
         * Get if the submesh is ready to be used and all its information available.
         * Child classes can use it to update shaders
         * @param mesh defines the mesh to check
         * @param subMesh defines which submesh to check
         * @param useInstances specifies that instances should be used
         * @returns a boolean indicating that the submesh is ready or not
         */
        isReadyForSubMesh(mesh: AbstractMesh, subMesh: SubMesh, useInstances?: boolean): boolean;
        /**
         * Binds the submesh to this material by preparing the effect and shader to draw
         * @param world defines the world transformation matrix
         * @param mesh defines the mesh containing the submesh
         * @param subMesh defines the submesh to bind the material to
         */
        bindForSubMesh(world: Matrix, mesh: Mesh, subMesh: SubMesh): void;
        /**
         * Get the list of animatables in the material.
         * @returns the list of animatables object used in the material
         */
        getAnimatables(): IAnimatable[];
        /**
         * Disposes the material
         * @param forceDisposeEffect specifies if effects should be forcefully disposed
         */
        dispose(forceDisposeEffect?: boolean): void;
        /**
         * Makes a duplicate of the material, and gives it a new name
         * @param name defines the new name for the duplicated material
         * @returns the cloned material
         */
        clone(name: string): SkyMaterial;
        /**
         * Serializes this material in a JSON representation
         * @returns the serialized material object
         */
        serialize(): any;
        /**
         * Gets the current class name of the material e.g. "SkyMaterial"
         * Mainly use in serialization.
         * @returns the class name
         */
        getClassName(): string;
        /**
         * Creates a sky material from parsed material data
         * @param source defines the JSON representation of the material
         * @param scene defines the hosting scene
         * @param rootUrl defines the root URL to use to load textures and relative dependencies
         * @returns a new sky material
         */
        static Parse(source: any, scene: Scene, rootUrl: string): SkyMaterial;
    }
}


declare module BABYLON {
    /**
     * The grid materials allows you to wrap any shape with a grid.
     * Colors are customizable.
     */
    class GridMaterial extends BABYLON.PushMaterial {
        /**
         * Main color of the grid (e.g. between lines)
         */
        mainColor: Color3;
        /**
         * Color of the grid lines.
         */
        lineColor: Color3;
        /**
         * The scale of the grid compared to unit.
         */
        gridRatio: number;
        /**
         * Allows setting an offset for the grid lines.
         */
        gridOffset: Vector3;
        /**
         * The frequency of thicker lines.
         */
        majorUnitFrequency: number;
        /**
         * The visibility of minor units in the grid.
         */
        minorUnitVisibility: number;
        /**
         * The grid opacity outside of the lines.
         */
        opacity: number;
        /**
         * Determine RBG output is premultiplied by alpha value.
         */
        preMultiplyAlpha: boolean;
        private _opacityTexture;
        opacityTexture: BaseTexture;
        private _gridControl;
        private _renderId;
        /**
         * constructor
         * @param name The name given to the material in order to identify it afterwards.
         * @param scene The scene the material is used in.
         */
        constructor(name: string, scene: Scene);
        /**
         * Returns wehter or not the grid requires alpha blending.
         */
        needAlphaBlending(): boolean;
        needAlphaBlendingForMesh(mesh: AbstractMesh): boolean;
        isReadyForSubMesh(mesh: AbstractMesh, subMesh: SubMesh, useInstances?: boolean): boolean;
        bindForSubMesh(world: Matrix, mesh: Mesh, subMesh: SubMesh): void;
        dispose(forceDisposeEffect?: boolean): void;
        clone(name: string): GridMaterial;
        serialize(): any;
        getClassName(): string;
        static Parse(source: any, scene: Scene, rootUrl: string): GridMaterial;
    }
}


declare module BABYLON {
    class CustomShaderStructure {
        FragmentStore: string;
        VertexStore: string;
        constructor();
    }
    class ShaderSpecialParts {
        constructor();
        Fragment_Begin: string;
        Fragment_Definitions: string;
        Fragment_MainBegin: string;
        Fragment_Custom_Diffuse: string;
        Fragment_Custom_Alpha: string;
        Fragment_Before_FragColor: string;
        Vertex_Begin: string;
        Vertex_Definitions: string;
        Vertex_MainBegin: string;
        Vertex_Before_PositionUpdated: string;
        Vertex_Before_NormalUpdated: string;
    }
    class CustomMaterial extends StandardMaterial {
        static ShaderIndexer: number;
        CustomParts: ShaderSpecialParts;
        _isCreatedShader: boolean;
        _createdShaderName: string;
        _customUniform: string[];
        _newUniforms: string[];
        _newUniformInstances: any[];
        _newSamplerInstances: Texture[];
        FragmentShader: string;
        VertexShader: string;
        AttachAfterBind(mesh: Mesh, effect: Effect): void;
        ReviewUniform(name: string, arr: string[]): string[];
        Builder(shaderName: string, uniforms: string[], uniformBuffers: string[], samplers: string[], defines: StandardMaterialDefines): string;
        constructor(name: string, scene: Scene);
        AddUniform(name: string, kind: string, param: any): CustomMaterial;
        Fragment_Begin(shaderPart: string): CustomMaterial;
        Fragment_Definitions(shaderPart: string): CustomMaterial;
        Fragment_MainBegin(shaderPart: string): CustomMaterial;
        Fragment_Custom_Diffuse(shaderPart: string): CustomMaterial;
        Fragment_Custom_Alpha(shaderPart: string): CustomMaterial;
        Fragment_Before_FragColor(shaderPart: string): CustomMaterial;
        Vertex_Begin(shaderPart: string): CustomMaterial;
        Vertex_Definitions(shaderPart: string): CustomMaterial;
        Vertex_MainBegin(shaderPart: string): CustomMaterial;
        Vertex_Before_PositionUpdated(shaderPart: string): CustomMaterial;
        Vertex_Before_NormalUpdated(shaderPart: string): CustomMaterial;
    }
}


declare module BABYLON {
    class CellMaterial extends PushMaterial {
        private _diffuseTexture;
        diffuseTexture: BaseTexture;
        diffuseColor: Color3;
        _computeHighLevel: boolean;
        computeHighLevel: boolean;
        private _disableLighting;
        disableLighting: boolean;
        private _maxSimultaneousLights;
        maxSimultaneousLights: number;
        private _renderId;
        constructor(name: string, scene: Scene);
        needAlphaBlending(): boolean;
        needAlphaTesting(): boolean;
        getAlphaTestTexture(): Nullable<BaseTexture>;
        isReadyForSubMesh(mesh: AbstractMesh, subMesh: SubMesh, useInstances?: boolean): boolean;
        bindForSubMesh(world: Matrix, mesh: Mesh, subMesh: SubMesh): void;
        getAnimatables(): IAnimatable[];
        getActiveTextures(): BaseTexture[];
        hasTexture(texture: BaseTexture): boolean;
        dispose(forceDisposeEffect?: boolean): void;
        getClassName(): string;
        clone(name: string): CellMaterial;
        serialize(): any;
        static Parse(source: any, scene: Scene, rootUrl: string): CellMaterial;
    }
}
>>>>>>> 38663d0b
<|MERGE_RESOLUTION|>--- conflicted
+++ resolved
@@ -1,5 +1,3 @@
-<<<<<<< HEAD
-=======
 
 declare module BABYLON {
     class ShadowOnlyMaterial extends PushMaterial {
@@ -754,5 +752,4 @@
         serialize(): any;
         static Parse(source: any, scene: Scene, rootUrl: string): CellMaterial;
     }
-}
->>>>>>> 38663d0b
+}