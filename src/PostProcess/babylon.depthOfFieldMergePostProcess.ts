--- conflicted
+++ resolved
@@ -1,81 +1,77 @@
-module BABYLON {
-    /**
-     * Options to be set when merging outputs from the default pipeline.
-     */
-	export class DepthOfFieldMergePostProcessOptions {
-        /**
-         * The original image to merge on top of
-         */
-        public originalFromInput: PostProcess;
-        /**
-         * Parameters to perform the merge of the depth of field effect
-         */
-        public depthOfField?: {
-            circleOfConfusion: PostProcess;
-            blurSteps: Array<PostProcess>;
-        };
-        /**
-         * Parameters to perform the merge of bloom effect
-         */
-        public bloom?: {
-            blurred: PostProcess;
-            weight: number;
-        };
-    }
-
-    /**
-     * The DepthOfFieldMergePostProcess merges blurred images with the original based on the values of the circle of confusion.
-     */
-    export class DepthOfFieldMergePostProcess extends PostProcess {
-        /**
-<<<<<<< HEAD
-         * Creates a new instance CircleOfConfusionPostProcess
-=======
-         * Creates a new instance of @see DepthOfFieldMergePostProcess
->>>>>>> 70d3435c
-         * @param name The name of the effect.
-         * @param originalFromInput Post process which's input will be used for the merge.
-         * @param circleOfConfusion Circle of confusion post process which's output will be used to blur each pixel.
-         * @param blurSteps Blur post processes from low to high which will be mixed with the original image.
-         * @param options The required width/height ratio to downsize to before computing the render pass.
-         * @param camera The camera to apply the render pass to.
-         * @param samplingMode The sampling mode to be used when computing the pass. (default: 0)
-         * @param engine The engine which the post process will be applied. (default: current engine)
-         * @param reusable If the post process can be reused on the same frame. (default: false)
-         * @param textureType Type of textures used when performing the post process. (default: 0)
-         * @param blockCompilation If compilation of the shader should not be done in the constructor. The updateEffect method can be used to compile the shader at a later time. (default: false)
-         */
-        constructor(name: string, originalFromInput:PostProcess, circleOfConfusion:PostProcess, private blurSteps:Array<PostProcess>, options: number | PostProcessOptions, camera: Nullable<Camera>, samplingMode?: number, engine?: Engine, reusable?: boolean, textureType: number = Engine.TEXTURETYPE_UNSIGNED_INT, blockCompilation = false) {
-            super(name, "depthOfFieldMerge", ["bloomWeight"], ["circleOfConfusionSampler", "blurStep0", "blurStep1", "blurStep2", "bloomBlur"], options, camera, samplingMode, engine, reusable, null, textureType, undefined, null, true);
-            this.onApplyObservable.add((effect: Effect) => {
-                effect.setTextureFromPostProcess("textureSampler", originalFromInput);
-                effect.setTextureFromPostProcessOutput("circleOfConfusionSampler", circleOfConfusion);
-                blurSteps.forEach((step,index)=>{
-                    effect.setTextureFromPostProcessOutput("blurStep"+(blurSteps.length-index-1), step);
-                });    
-            });
-
-            if(!blockCompilation){
-                this.updateEffect();
-            }
-        }
-
-        /**
-         * Updates the effect with the current post process compile time values and recompiles the shader.
-         * @param defines Define statements that should be added at the beginning of the shader. (default: null)
-         * @param uniforms Set of uniform variables that will be passed to the shader. (default: null)
-         * @param samplers Set of Texture2D variables that will be passed to the shader. (default: null)
-         * @param indexParameters The index parameters to be used for babylons include syntax "#include<kernelBlurVaryingDeclaration>[0..varyingCount]". (default: undefined) See usage in babylon.blurPostProcess.ts and kernelBlur.vertex.fx
-         * @param onCompiled Called when the shader has been compiled.
-         * @param onError Called if there is an error when compiling a shader.
-         */
-        public updateEffect(defines: Nullable<string> = null, uniforms: Nullable<string[]> = null, samplers: Nullable<string[]> = null, indexParameters?: any,
-            onCompiled?: (effect: Effect) => void, onError?: (effect: Effect, errors: string) => void) {
-            if(!defines){
-                defines = "";
-                defines += "#define BLUR_LEVEL "+(this.blurSteps.length-1)+"\n";
-            }
-            super.updateEffect(defines, uniforms, samplers, indexParameters, onCompiled, onError);
-        }
-    }
+module BABYLON {
+    /**
+     * Options to be set when merging outputs from the default pipeline.
+     */
+	export class DepthOfFieldMergePostProcessOptions {
+        /**
+         * The original image to merge on top of
+         */
+        public originalFromInput: PostProcess;
+        /**
+         * Parameters to perform the merge of the depth of field effect
+         */
+        public depthOfField?: {
+            circleOfConfusion: PostProcess;
+            blurSteps: Array<PostProcess>;
+        };
+        /**
+         * Parameters to perform the merge of bloom effect
+         */
+        public bloom?: {
+            blurred: PostProcess;
+            weight: number;
+        };
+    }
+
+    /**
+     * The DepthOfFieldMergePostProcess merges blurred images with the original based on the values of the circle of confusion.
+     */
+    export class DepthOfFieldMergePostProcess extends PostProcess {
+        /**
+         * Creates a new instance of DepthOfFieldMergePostProcess
+         * @param name The name of the effect.
+         * @param originalFromInput Post process which's input will be used for the merge.
+         * @param circleOfConfusion Circle of confusion post process which's output will be used to blur each pixel.
+         * @param blurSteps Blur post processes from low to high which will be mixed with the original image.
+         * @param options The required width/height ratio to downsize to before computing the render pass.
+         * @param camera The camera to apply the render pass to.
+         * @param samplingMode The sampling mode to be used when computing the pass. (default: 0)
+         * @param engine The engine which the post process will be applied. (default: current engine)
+         * @param reusable If the post process can be reused on the same frame. (default: false)
+         * @param textureType Type of textures used when performing the post process. (default: 0)
+         * @param blockCompilation If compilation of the shader should not be done in the constructor. The updateEffect method can be used to compile the shader at a later time. (default: false)
+         */
+        constructor(name: string, originalFromInput:PostProcess, circleOfConfusion:PostProcess, private blurSteps:Array<PostProcess>, options: number | PostProcessOptions, camera: Nullable<Camera>, samplingMode?: number, engine?: Engine, reusable?: boolean, textureType: number = Engine.TEXTURETYPE_UNSIGNED_INT, blockCompilation = false) {
+            super(name, "depthOfFieldMerge", ["bloomWeight"], ["circleOfConfusionSampler", "blurStep0", "blurStep1", "blurStep2", "bloomBlur"], options, camera, samplingMode, engine, reusable, null, textureType, undefined, null, true);
+            this.onApplyObservable.add((effect: Effect) => {
+                effect.setTextureFromPostProcess("textureSampler", originalFromInput);
+                effect.setTextureFromPostProcessOutput("circleOfConfusionSampler", circleOfConfusion);
+                blurSteps.forEach((step,index)=>{
+                    effect.setTextureFromPostProcessOutput("blurStep"+(blurSteps.length-index-1), step);
+                });    
+            });
+
+            if(!blockCompilation){
+                this.updateEffect();
+            }
+        }
+
+        /**
+         * Updates the effect with the current post process compile time values and recompiles the shader.
+         * @param defines Define statements that should be added at the beginning of the shader. (default: null)
+         * @param uniforms Set of uniform variables that will be passed to the shader. (default: null)
+         * @param samplers Set of Texture2D variables that will be passed to the shader. (default: null)
+         * @param indexParameters The index parameters to be used for babylons include syntax "#include<kernelBlurVaryingDeclaration>[0..varyingCount]". (default: undefined) See usage in babylon.blurPostProcess.ts and kernelBlur.vertex.fx
+         * @param onCompiled Called when the shader has been compiled.
+         * @param onError Called if there is an error when compiling a shader.
+         */
+        public updateEffect(defines: Nullable<string> = null, uniforms: Nullable<string[]> = null, samplers: Nullable<string[]> = null, indexParameters?: any,
+            onCompiled?: (effect: Effect) => void, onError?: (effect: Effect, errors: string) => void) {
+            if(!defines){
+                defines = "";
+                defines += "#define BLUR_LEVEL "+(this.blurSteps.length-1)+"\n";
+            }
+            super.updateEffect(defines, uniforms, samplers, indexParameters, onCompiled, onError);
+        }
+    }
 }