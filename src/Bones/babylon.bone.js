--- conflicted
+++ resolved
@@ -1,134 +1,3 @@
-<<<<<<< HEAD
-var __extends = (this && this.__extends) || function (d, b) {
-    for (var p in b) if (b.hasOwnProperty(p)) d[p] = b[p];
-    function __() { this.constructor = d; }
-    d.prototype = b === null ? Object.create(b) : (__.prototype = b.prototype, new __());
-};
-var BABYLON;
-(function (BABYLON) {
-    var Bone = (function (_super) {
-        __extends(Bone, _super);
-        function Bone(name, skeleton, parentBone, matrix, restPose) {
-            _super.call(this, name, skeleton.getScene());
-            this.name = name;
-            this.children = new Array();
-            this.animations = new Array();
-            this._worldTransform = new BABYLON.Matrix();
-            this._absoluteTransform = new BABYLON.Matrix();
-            this._invertedAbsoluteTransform = new BABYLON.Matrix();
-            this._skeleton = skeleton;
-            this._matrix = matrix;
-            this._baseMatrix = matrix;
-            this._restPose = restPose ? restPose : matrix.clone();
-            skeleton.bones.push(this);
-            if (parentBone) {
-                this._parent = parentBone;
-                parentBone.children.push(this);
-            }
-            else {
-                this._parent = null;
-            }
-            this._updateDifferenceMatrix();
-        }
-        // Members
-        Bone.prototype.getParent = function () {
-            return this._parent;
-        };
-        Bone.prototype.getLocalMatrix = function () {
-            return this._matrix;
-        };
-        Bone.prototype.getBaseMatrix = function () {
-            return this._baseMatrix;
-        };
-        Bone.prototype.getRestPose = function () {
-            return this._restPose;
-        };
-        Bone.prototype.returnToRest = function () {
-            this.updateMatrix(this._restPose.clone());
-        };
-        Bone.prototype.getWorldMatrix = function () {
-            return this._worldTransform;
-        };
-        Bone.prototype.getInvertedAbsoluteTransform = function () {
-            return this._invertedAbsoluteTransform;
-        };
-        Bone.prototype.getAbsoluteTransform = function () {
-            return this._absoluteTransform;
-        };
-        // Methods
-        Bone.prototype.updateMatrix = function (matrix) {
-            this._baseMatrix = matrix.clone();
-            this._matrix = matrix.clone();
-            this._skeleton._markAsDirty();
-            this._updateDifferenceMatrix();
-        };
-        Bone.prototype._updateDifferenceMatrix = function (rootMatrix) {
-            if (!rootMatrix) {
-                rootMatrix = this._baseMatrix;
-            }
-            if (this._parent) {
-                rootMatrix.multiplyToRef(this._parent._absoluteTransform, this._absoluteTransform);
-            }
-            else {
-                this._absoluteTransform.copyFrom(rootMatrix);
-            }
-            this._absoluteTransform.invertToRef(this._invertedAbsoluteTransform);
-            for (var index = 0; index < this.children.length; index++) {
-                this.children[index]._updateDifferenceMatrix();
-            }
-        };
-        Bone.prototype.markAsDirty = function () {
-            this._currentRenderId++;
-            this._skeleton._markAsDirty();
-        };
-        Bone.prototype.copyAnimationRange = function (source, rangeName, frameOffset, rescaleAsRequired) {
-            if (rescaleAsRequired === void 0) { rescaleAsRequired = false; }
-            // all animation may be coming from a library skeleton, so may need to create animation
-            if (this.animations.length === 0) {
-                this.animations.push(new BABYLON.Animation(this.name, "_matrix", source.animations[0].framePerSecond, BABYLON.Animation.ANIMATIONTYPE_MATRIX, 0));
-                this.animations[0].setKeys([{}]);
-            }
-            // get animation info / verify there is such a range from the source bone
-            var sourceRange = source.animations[0].getRange(rangeName);
-            if (!sourceRange) {
-                return false;
-            }
-            var from = sourceRange.from;
-            var to = sourceRange.to;
-            var sourceKeys = source.animations[0].getKeys();
-            // rescaling prep
-            var sourceBoneLength = source.length;
-            var scalingReqd = rescaleAsRequired && sourceBoneLength && this.length && sourceBoneLength !== this.length;
-            var ratio = scalingReqd ? this.length / sourceBoneLength : null;
-            var destKeys = this.animations[0].getKeys();
-            // loop vars declaration / initialization
-            var orig;
-            var origScale = scalingReqd ? BABYLON.Vector3.Zero() : null;
-            var origRotation = scalingReqd ? new BABYLON.Quaternion() : null;
-            var origTranslation = scalingReqd ? BABYLON.Vector3.Zero() : null;
-            var mat;
-            for (var key = 0, nKeys = sourceKeys.length; key < nKeys; key++) {
-                orig = sourceKeys[key];
-                if (orig.frame >= from && orig.frame <= to) {
-                    if (scalingReqd) {
-                        orig.value.decompose(origScale, origRotation, origTranslation);
-                        origTranslation.scaleInPlace(ratio);
-                        mat = BABYLON.Matrix.Compose(origScale, origRotation, origTranslation);
-                    }
-                    else {
-                        mat = orig.value;
-                    }
-                    destKeys.push({ frame: orig.frame + frameOffset, value: mat });
-                }
-            }
-            this.animations[0].createRange(rangeName, from + frameOffset, to + frameOffset);
-            return true;
-        };
-        return Bone;
-    }(BABYLON.Node));
-    BABYLON.Bone = Bone;
-})(BABYLON || (BABYLON = {}));
-=======
 var __extends = (this && this.__extends) || function (d, b) {
     for (var p in b) if (b.hasOwnProperty(p)) d[p] = b[p];
     function __() { this.constructor = d; }
@@ -257,5 +126,4 @@
         return Bone;
     })(BABYLON.Node);
     BABYLON.Bone = Bone;
-})(BABYLON || (BABYLON = {}));
->>>>>>> 9203b1a7
+})(BABYLON || (BABYLON = {}));