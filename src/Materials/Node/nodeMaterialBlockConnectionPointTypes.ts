--- conflicted
+++ resolved
@@ -1,31 +1,25 @@
-/**
- * Defines the kind of connection point for node based material
- */
-export enum NodeMaterialBlockConnectionPointTypes {
-    /** Float */
-    Float = 1,
-    /** Int */
-    Int = 2,
-    /** Vector2 */
-    Vector2 = 4,
-    /** Vector3 */
-    Vector3 = 8,
-    /** Vector4 */
-    Vector4 = 16,
-    /** Color3 */
-    Color3 = 32,
-    /** Color4 */
-    Color4 = 64,
-    /** Matrix */
-    Matrix = 128,
-    /** Detect type based on connection */
-    AutoDetect = 1024,
-    /** Output type that will be defined by input type */
-<<<<<<< HEAD
-    BasedOnInput = 2048,
-    /** Output type that will be defined by inverting input type (color <-> vector) */
-    InvertInput = 4096
-=======
-    BasedOnInput = 2048
->>>>>>> 78909525
+/**
+ * Defines the kind of connection point for node based material
+ */
+export enum NodeMaterialBlockConnectionPointTypes {
+    /** Float */
+    Float = 1,
+    /** Int */
+    Int = 2,
+    /** Vector2 */
+    Vector2 = 4,
+    /** Vector3 */
+    Vector3 = 8,
+    /** Vector4 */
+    Vector4 = 16,
+    /** Color3 */
+    Color3 = 32,
+    /** Color4 */
+    Color4 = 64,
+    /** Matrix */
+    Matrix = 128,
+    /** Detect type based on connection */
+    AutoDetect = 1024,
+    /** Output type that will be defined by input type */
+    BasedOnInput = 2048
 }