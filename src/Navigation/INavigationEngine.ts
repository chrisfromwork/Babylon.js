import { TransformNode } from "../Meshes/transformNode";
import { Vector3 } from "../Maths/math";
import { Mesh } from "../Meshes/mesh";
import { Scene } from "../scene";

/**
 * Navigation plugin interface to add navigation constrained by a navigation mesh
 */
export interface INavigationEnginePlugin {
    /**
     * plugin name
     */
    name: string;

    /**
     * Creates a navigation mesh
     * @param meshes array of all the geometry used to compute the navigatio mesh
     * @param parameters bunch of parameters used to filter geometry
     */
    createNavMesh(meshes: Array<Mesh>, parameters: INavMeshParameters): void;

    /**
     * Create a navigation mesh debug mesh
     * @param scene is where the mesh will be added
     * @returns debug display mesh
     */
    createDebugNavMesh(scene: Scene): Mesh;

    /**
     * Get a navigation mesh constrained position, closest to the parameter position
     * @param position world position
     * @returns the closest point to position constrained by the navigation mesh
     */
    getClosestPoint(position: Vector3): Vector3;

    /**
     * Get a navigation mesh constrained position, closest to the parameter position
     * @param position world position
     * @param result output the closest point to position constrained by the navigation mesh
     */
    getClosestPointToRef(position: Vector3, result: Vector3): void;

    /**
     * Get a navigation mesh constrained position, within a particular radius
     * @param position world position
     * @param maxRadius the maximum distance to the constrained world position
     * @returns the closest point to position constrained by the navigation mesh
     */
    getRandomPointAround(position: Vector3, maxRadius: number): Vector3;

    /**
     * Get a navigation mesh constrained position, within a particular radius
     * @param position world position
     * @param maxRadius the maximum distance to the constrained world position
     * @param result output the closest point to position constrained by the navigation mesh
     */
    getRandomPointAroundToRef(position: Vector3, maxRadius: number, result: Vector3): void;

    /**
     * Compute the final position from a segment made of destination-position
     * @param position world position
     * @param destination world position
     * @returns the resulting point along the navmesh
     */
    moveAlong(position: Vector3, destination: Vector3): Vector3;

    /**
     * Compute the final position from a segment made of destination-position
     * @param position world position
     * @param destination world position
     * @param result output the resulting point along the navmesh
     */
    moveAlongToRef(position: Vector3, destination: Vector3, result: Vector3): void;

    /**
     * Compute a navigation path from start to end. Returns an empty array if no path can be computed
     * @param start world position
     * @param end world position
     * @returns array containing world position composing the path
     */
    computePath(start: Vector3, end: Vector3): Vector3[];

    /**
     * If this plugin is supported
     * @returns true if plugin is supported
     */
    isSupported(): boolean;

    /**
     * Create a new Crowd so you can add agents
     * @param maxAgents the maximum agent count in the crowd
     * @param maxAgentRadius the maximum radius an agent can have
     * @param scene to attach the crowd to
     * @returns the crowd you can add agents to
     */
    createCrowd(maxAgents: number, maxAgentRadius: number, scene: Scene): ICrowd;

    /**
     * Set the Bounding box extent for doing spatial queries (getClosestPoint, getRandomPointAround, ...)
     * The queries will try to find a solution within those bounds
     * default is (1,1,1)
     * @param extent x,y,z value that define the extent around the queries point of reference
     */
    setDefaultQueryExtent(extent: Vector3): void;

    /**
     * Get the Bounding box extent specified by setDefaultQueryExtent
     * @returns the box extent values
     */
    getDefaultQueryExtent(): Vector3;

    /**
     * build the navmesh from a previously saved state using getNavmeshData
     * @param data the Uint8Array returned by getNavmeshData
     */
    buildFromNavmeshData(data: Uint8Array): void;

    /**
     * returns the navmesh data that can be used later. The navmesh must be built before retrieving the data
     * @returns data the Uint8Array that can be saved and reused
     */
    getNavmeshData(): Uint8Array;

    /**
     * Get the Bounding box extent result specified by setDefaultQueryExtent
     * @param result output the box extent values
     */
    getDefaultQueryExtentToRef(result: Vector3): void;

    /**
     * Release all resources
     */
    dispose(): void;
}

/**
 * Crowd Interface. A Crowd is a collection of moving agents constrained by a navigation mesh
 */
export interface ICrowd {
    /**
     * Add a new agent to the crowd with the specified parameter a corresponding transformNode.
     * You can attach anything to that node. The node position is updated in the scene update tick.
     * @param pos world position that will be constrained by the navigation mesh
     * @param parameters agent parameters
     * @param transform hooked to the agent that will be update by the scene
     * @returns agent index
     */
    addAgent(pos: Vector3, parameters: IAgentParameters, transform: TransformNode): number;

    /**
     * Returns the agent position in world space
     * @param index agent index returned by addAgent
     * @returns world space position
     */
    getAgentPosition(index: number): Vector3;

    /**
     * Gets the agent position result in world space
     * @param index agent index returned by addAgent
     * @param result output world space position
     */
    getAgentPositionToRef(index: number, result: Vector3): void;

    /**
     * Gets the agent velocity in world space
     * @param index agent index returned by addAgent
     * @returns world space velocity
     */
    getAgentVelocity(index: number): Vector3;

    /**
     * Gets the agent velocity result in world space
     * @param index agent index returned by addAgent
     * @param result output world space velocity
     */
    getAgentVelocityToRef(index: number, result: Vector3): void;

    /**
     * Gets the agent next target point on the path
     * @param index agent index returned by addAgent
     * @returns world space position
     */
    getAgentNextTargetPath(index: number): Vector3;

    /**
<<<<<<< HEAD
=======
     * Gets the agent state
     * @param index agent index returned by addAgent
     * @returns agent state
     */
    getAgentState(index: number): number;

    /**
     * returns true if the agent in over an off mesh link connection
     * @param index agent index returned by addAgent
     * @returns true if over an off mesh link connection
     */
    overOffmeshConnection(index: number): boolean;

    /**
>>>>>>> 04b7d8dd
     * Gets the agent next target point on the path
     * @param index agent index returned by addAgent
     * @param result output world space position
     */
    getAgentNextTargetPathToRef(index: number, result: Vector3): void;

    /**
     * remove a particular agent previously created
     * @param index agent index returned by addAgent
     */
    removeAgent(index: number): void;

    /**
     * get the list of all agents attached to this crowd
     * @returns list of agent indices
     */
    getAgents() : number[];

    /**
     * Tick update done by the Scene. Agent position/velocity/acceleration is updated by this function
     * @param deltaTime in seconds
     */
    update(deltaTime: number): void;

    /**
     * Asks a particular agent to go to a destination. That destination is constrained by the navigation mesh
     * @param index agent index returned by addAgent
     * @param destination targeted world position
     */
    agentGoto(index: number, destination: Vector3): void;

    /**
     * Teleport the agent to a new position
     * @param index agent index returned by addAgent
     * @param destination targeted world position
     */
    agentTeleport(index: number, destination: Vector3): void;

    /**
     * Update agent parameters
     * @param index agent index returned by addAgent
     * @param parameters agent parameters
     */
    updateAgentParameters(index: number, parameters: IAgentParameters): void;

    /**
     * Set the Bounding box extent for doing spatial queries (getClosestPoint, getRandomPointAround, ...)
     * The queries will try to find a solution within those bounds
     * default is (1,1,1)
     * @param extent x,y,z value that define the extent around the queries point of reference
     */
    setDefaultQueryExtent(extent: Vector3): void;

    /**
     * Get the Bounding box extent specified by setDefaultQueryExtent
     * @returns the box extent values
     */
    getDefaultQueryExtent(): Vector3;

    /**
     * Get the Bounding box extent result specified by setDefaultQueryExtent
     * @param result output the box extent values
     */
    getDefaultQueryExtentToRef(result: Vector3): void;

    /**
     * Release all resources
     */
    dispose() : void;
}

/**
 * Configures an agent
 */
export interface IAgentParameters {
    /**
     *  Agent radius. [Limit: >= 0]
     */
    radius: number;

    /**
     * Agent height. [Limit: > 0]
     */
    height: number;

    /**
     *  Maximum allowed acceleration. [Limit: >= 0]
     */
    maxAcceleration: number;

    /**
     * Maximum allowed speed. [Limit: >= 0]
     */
    maxSpeed: number;

    /**
     * Defines how close a collision element must be before it is considered for steering behaviors. [Limits: > 0]
     */
    collisionQueryRange: number;

    /**
     * The path visibility optimization range. [Limit: > 0]
     */
    pathOptimizationRange: number;

    /**
     * How aggresive the agent manager should be at avoiding collisions with this agent. [Limit: >= 0]
     */
    separationWeight: number;
}

/**
 * Configures the navigation mesh creation
 */
export interface INavMeshParameters {
    /**
     * The xz-plane cell size to use for fields. [Limit: > 0] [Units: wu]
     */
    cs: number;

    /**
     * The y-axis cell size to use for fields. [Limit: > 0] [Units: wu]
     */
    ch: number;

    /**
     * The maximum slope that is considered walkable. [Limits: 0 <= value < 90] [Units: Degrees]
     */
    walkableSlopeAngle: number;

    /**
     * Minimum floor to 'ceiling' height that will still allow the floor area to
     * be considered walkable. [Limit: >= 3] [Units: vx]
     */
    walkableHeight: number;

    /**
     * Maximum ledge height that is considered to still be traversable. [Limit: >=0] [Units: vx]
     */
    walkableClimb: number;

    /**
     * The distance to erode/shrink the walkable area of the heightfield away from
     * obstructions.  [Limit: >=0] [Units: vx]
     */
    walkableRadius: number;

    /**
     * The maximum allowed length for contour edges along the border of the mesh. [Limit: >=0] [Units: vx]
     */
    maxEdgeLen: number;

    /**
     * The maximum distance a simplfied contour's border edges should deviate
     * the original raw contour. [Limit: >=0] [Units: vx]
     */
    maxSimplificationError: number;

    /**
     * The minimum number of cells allowed to form isolated island areas. [Limit: >=0] [Units: vx]
     */
    minRegionArea: number;

    /**
     * Any regions with a span count smaller than this value will, if possible,
     * be merged with larger regions. [Limit: >=0] [Units: vx]
     */
    mergeRegionArea: number;

    /**
     * The maximum number of vertices allowed for polygons generated during the
     * contour to polygon conversion process. [Limit: >= 3]
     */
    maxVertsPerPoly: number;

    /**
     * Sets the sampling distance to use when generating the detail mesh.
     * (For height detail only.) [Limits: 0 or >= 0.9] [Units: wu]
     */
    detailSampleDist: number;

    /**
     * The maximum distance the detail mesh surface should deviate from heightfield
     * data. (For height detail only.) [Limit: >=0] [Units: wu]
     */
    detailSampleMaxError: number;
}
<|MERGE_RESOLUTION|>--- conflicted
+++ resolved
@@ -1,389 +1,386 @@
-import { TransformNode } from "../Meshes/transformNode";
-import { Vector3 } from "../Maths/math";
-import { Mesh } from "../Meshes/mesh";
-import { Scene } from "../scene";
-
-/**
- * Navigation plugin interface to add navigation constrained by a navigation mesh
- */
-export interface INavigationEnginePlugin {
-    /**
-     * plugin name
-     */
-    name: string;
-
-    /**
-     * Creates a navigation mesh
-     * @param meshes array of all the geometry used to compute the navigatio mesh
-     * @param parameters bunch of parameters used to filter geometry
-     */
-    createNavMesh(meshes: Array<Mesh>, parameters: INavMeshParameters): void;
-
-    /**
-     * Create a navigation mesh debug mesh
-     * @param scene is where the mesh will be added
-     * @returns debug display mesh
-     */
-    createDebugNavMesh(scene: Scene): Mesh;
-
-    /**
-     * Get a navigation mesh constrained position, closest to the parameter position
-     * @param position world position
-     * @returns the closest point to position constrained by the navigation mesh
-     */
-    getClosestPoint(position: Vector3): Vector3;
-
-    /**
-     * Get a navigation mesh constrained position, closest to the parameter position
-     * @param position world position
-     * @param result output the closest point to position constrained by the navigation mesh
-     */
-    getClosestPointToRef(position: Vector3, result: Vector3): void;
-
-    /**
-     * Get a navigation mesh constrained position, within a particular radius
-     * @param position world position
-     * @param maxRadius the maximum distance to the constrained world position
-     * @returns the closest point to position constrained by the navigation mesh
-     */
-    getRandomPointAround(position: Vector3, maxRadius: number): Vector3;
-
-    /**
-     * Get a navigation mesh constrained position, within a particular radius
-     * @param position world position
-     * @param maxRadius the maximum distance to the constrained world position
-     * @param result output the closest point to position constrained by the navigation mesh
-     */
-    getRandomPointAroundToRef(position: Vector3, maxRadius: number, result: Vector3): void;
-
-    /**
-     * Compute the final position from a segment made of destination-position
-     * @param position world position
-     * @param destination world position
-     * @returns the resulting point along the navmesh
-     */
-    moveAlong(position: Vector3, destination: Vector3): Vector3;
-
-    /**
-     * Compute the final position from a segment made of destination-position
-     * @param position world position
-     * @param destination world position
-     * @param result output the resulting point along the navmesh
-     */
-    moveAlongToRef(position: Vector3, destination: Vector3, result: Vector3): void;
-
-    /**
-     * Compute a navigation path from start to end. Returns an empty array if no path can be computed
-     * @param start world position
-     * @param end world position
-     * @returns array containing world position composing the path
-     */
-    computePath(start: Vector3, end: Vector3): Vector3[];
-
-    /**
-     * If this plugin is supported
-     * @returns true if plugin is supported
-     */
-    isSupported(): boolean;
-
-    /**
-     * Create a new Crowd so you can add agents
-     * @param maxAgents the maximum agent count in the crowd
-     * @param maxAgentRadius the maximum radius an agent can have
-     * @param scene to attach the crowd to
-     * @returns the crowd you can add agents to
-     */
-    createCrowd(maxAgents: number, maxAgentRadius: number, scene: Scene): ICrowd;
-
-    /**
-     * Set the Bounding box extent for doing spatial queries (getClosestPoint, getRandomPointAround, ...)
-     * The queries will try to find a solution within those bounds
-     * default is (1,1,1)
-     * @param extent x,y,z value that define the extent around the queries point of reference
-     */
-    setDefaultQueryExtent(extent: Vector3): void;
-
-    /**
-     * Get the Bounding box extent specified by setDefaultQueryExtent
-     * @returns the box extent values
-     */
-    getDefaultQueryExtent(): Vector3;
-
-    /**
-     * build the navmesh from a previously saved state using getNavmeshData
-     * @param data the Uint8Array returned by getNavmeshData
-     */
-    buildFromNavmeshData(data: Uint8Array): void;
-
-    /**
-     * returns the navmesh data that can be used later. The navmesh must be built before retrieving the data
-     * @returns data the Uint8Array that can be saved and reused
-     */
-    getNavmeshData(): Uint8Array;
-
-    /**
-     * Get the Bounding box extent result specified by setDefaultQueryExtent
-     * @param result output the box extent values
-     */
-    getDefaultQueryExtentToRef(result: Vector3): void;
-
-    /**
-     * Release all resources
-     */
-    dispose(): void;
-}
-
-/**
- * Crowd Interface. A Crowd is a collection of moving agents constrained by a navigation mesh
- */
-export interface ICrowd {
-    /**
-     * Add a new agent to the crowd with the specified parameter a corresponding transformNode.
-     * You can attach anything to that node. The node position is updated in the scene update tick.
-     * @param pos world position that will be constrained by the navigation mesh
-     * @param parameters agent parameters
-     * @param transform hooked to the agent that will be update by the scene
-     * @returns agent index
-     */
-    addAgent(pos: Vector3, parameters: IAgentParameters, transform: TransformNode): number;
-
-    /**
-     * Returns the agent position in world space
-     * @param index agent index returned by addAgent
-     * @returns world space position
-     */
-    getAgentPosition(index: number): Vector3;
-
-    /**
-     * Gets the agent position result in world space
-     * @param index agent index returned by addAgent
-     * @param result output world space position
-     */
-    getAgentPositionToRef(index: number, result: Vector3): void;
-
-    /**
-     * Gets the agent velocity in world space
-     * @param index agent index returned by addAgent
-     * @returns world space velocity
-     */
-    getAgentVelocity(index: number): Vector3;
-
-    /**
-     * Gets the agent velocity result in world space
-     * @param index agent index returned by addAgent
-     * @param result output world space velocity
-     */
-    getAgentVelocityToRef(index: number, result: Vector3): void;
-
-    /**
-     * Gets the agent next target point on the path
-     * @param index agent index returned by addAgent
-     * @returns world space position
-     */
-    getAgentNextTargetPath(index: number): Vector3;
-
-    /**
-<<<<<<< HEAD
-=======
-     * Gets the agent state
-     * @param index agent index returned by addAgent
-     * @returns agent state
-     */
-    getAgentState(index: number): number;
-
-    /**
-     * returns true if the agent in over an off mesh link connection
-     * @param index agent index returned by addAgent
-     * @returns true if over an off mesh link connection
-     */
-    overOffmeshConnection(index: number): boolean;
-
-    /**
->>>>>>> 04b7d8dd
-     * Gets the agent next target point on the path
-     * @param index agent index returned by addAgent
-     * @param result output world space position
-     */
-    getAgentNextTargetPathToRef(index: number, result: Vector3): void;
-
-    /**
-     * remove a particular agent previously created
-     * @param index agent index returned by addAgent
-     */
-    removeAgent(index: number): void;
-
-    /**
-     * get the list of all agents attached to this crowd
-     * @returns list of agent indices
-     */
-    getAgents() : number[];
-
-    /**
-     * Tick update done by the Scene. Agent position/velocity/acceleration is updated by this function
-     * @param deltaTime in seconds
-     */
-    update(deltaTime: number): void;
-
-    /**
-     * Asks a particular agent to go to a destination. That destination is constrained by the navigation mesh
-     * @param index agent index returned by addAgent
-     * @param destination targeted world position
-     */
-    agentGoto(index: number, destination: Vector3): void;
-
-    /**
-     * Teleport the agent to a new position
-     * @param index agent index returned by addAgent
-     * @param destination targeted world position
-     */
-    agentTeleport(index: number, destination: Vector3): void;
-
-    /**
-     * Update agent parameters
-     * @param index agent index returned by addAgent
-     * @param parameters agent parameters
-     */
-    updateAgentParameters(index: number, parameters: IAgentParameters): void;
-
-    /**
-     * Set the Bounding box extent for doing spatial queries (getClosestPoint, getRandomPointAround, ...)
-     * The queries will try to find a solution within those bounds
-     * default is (1,1,1)
-     * @param extent x,y,z value that define the extent around the queries point of reference
-     */
-    setDefaultQueryExtent(extent: Vector3): void;
-
-    /**
-     * Get the Bounding box extent specified by setDefaultQueryExtent
-     * @returns the box extent values
-     */
-    getDefaultQueryExtent(): Vector3;
-
-    /**
-     * Get the Bounding box extent result specified by setDefaultQueryExtent
-     * @param result output the box extent values
-     */
-    getDefaultQueryExtentToRef(result: Vector3): void;
-
-    /**
-     * Release all resources
-     */
-    dispose() : void;
-}
-
-/**
- * Configures an agent
- */
-export interface IAgentParameters {
-    /**
-     *  Agent radius. [Limit: >= 0]
-     */
-    radius: number;
-
-    /**
-     * Agent height. [Limit: > 0]
-     */
-    height: number;
-
-    /**
-     *  Maximum allowed acceleration. [Limit: >= 0]
-     */
-    maxAcceleration: number;
-
-    /**
-     * Maximum allowed speed. [Limit: >= 0]
-     */
-    maxSpeed: number;
-
-    /**
-     * Defines how close a collision element must be before it is considered for steering behaviors. [Limits: > 0]
-     */
-    collisionQueryRange: number;
-
-    /**
-     * The path visibility optimization range. [Limit: > 0]
-     */
-    pathOptimizationRange: number;
-
-    /**
-     * How aggresive the agent manager should be at avoiding collisions with this agent. [Limit: >= 0]
-     */
-    separationWeight: number;
-}
-
-/**
- * Configures the navigation mesh creation
- */
-export interface INavMeshParameters {
-    /**
-     * The xz-plane cell size to use for fields. [Limit: > 0] [Units: wu]
-     */
-    cs: number;
-
-    /**
-     * The y-axis cell size to use for fields. [Limit: > 0] [Units: wu]
-     */
-    ch: number;
-
-    /**
-     * The maximum slope that is considered walkable. [Limits: 0 <= value < 90] [Units: Degrees]
-     */
-    walkableSlopeAngle: number;
-
-    /**
-     * Minimum floor to 'ceiling' height that will still allow the floor area to
-     * be considered walkable. [Limit: >= 3] [Units: vx]
-     */
-    walkableHeight: number;
-
-    /**
-     * Maximum ledge height that is considered to still be traversable. [Limit: >=0] [Units: vx]
-     */
-    walkableClimb: number;
-
-    /**
-     * The distance to erode/shrink the walkable area of the heightfield away from
-     * obstructions.  [Limit: >=0] [Units: vx]
-     */
-    walkableRadius: number;
-
-    /**
-     * The maximum allowed length for contour edges along the border of the mesh. [Limit: >=0] [Units: vx]
-     */
-    maxEdgeLen: number;
-
-    /**
-     * The maximum distance a simplfied contour's border edges should deviate
-     * the original raw contour. [Limit: >=0] [Units: vx]
-     */
-    maxSimplificationError: number;
-
-    /**
-     * The minimum number of cells allowed to form isolated island areas. [Limit: >=0] [Units: vx]
-     */
-    minRegionArea: number;
-
-    /**
-     * Any regions with a span count smaller than this value will, if possible,
-     * be merged with larger regions. [Limit: >=0] [Units: vx]
-     */
-    mergeRegionArea: number;
-
-    /**
-     * The maximum number of vertices allowed for polygons generated during the
-     * contour to polygon conversion process. [Limit: >= 3]
-     */
-    maxVertsPerPoly: number;
-
-    /**
-     * Sets the sampling distance to use when generating the detail mesh.
-     * (For height detail only.) [Limits: 0 or >= 0.9] [Units: wu]
-     */
-    detailSampleDist: number;
-
-    /**
-     * The maximum distance the detail mesh surface should deviate from heightfield
-     * data. (For height detail only.) [Limit: >=0] [Units: wu]
-     */
-    detailSampleMaxError: number;
-}
+import { TransformNode } from "../Meshes/transformNode";
+import { Vector3 } from "../Maths/math";
+import { Mesh } from "../Meshes/mesh";
+import { Scene } from "../scene";
+
+/**
+ * Navigation plugin interface to add navigation constrained by a navigation mesh
+ */
+export interface INavigationEnginePlugin {
+    /**
+     * plugin name
+     */
+    name: string;
+
+    /**
+     * Creates a navigation mesh
+     * @param meshes array of all the geometry used to compute the navigatio mesh
+     * @param parameters bunch of parameters used to filter geometry
+     */
+    createNavMesh(meshes: Array<Mesh>, parameters: INavMeshParameters): void;
+
+    /**
+     * Create a navigation mesh debug mesh
+     * @param scene is where the mesh will be added
+     * @returns debug display mesh
+     */
+    createDebugNavMesh(scene: Scene): Mesh;
+
+    /**
+     * Get a navigation mesh constrained position, closest to the parameter position
+     * @param position world position
+     * @returns the closest point to position constrained by the navigation mesh
+     */
+    getClosestPoint(position: Vector3): Vector3;
+
+    /**
+     * Get a navigation mesh constrained position, closest to the parameter position
+     * @param position world position
+     * @param result output the closest point to position constrained by the navigation mesh
+     */
+    getClosestPointToRef(position: Vector3, result: Vector3): void;
+
+    /**
+     * Get a navigation mesh constrained position, within a particular radius
+     * @param position world position
+     * @param maxRadius the maximum distance to the constrained world position
+     * @returns the closest point to position constrained by the navigation mesh
+     */
+    getRandomPointAround(position: Vector3, maxRadius: number): Vector3;
+
+    /**
+     * Get a navigation mesh constrained position, within a particular radius
+     * @param position world position
+     * @param maxRadius the maximum distance to the constrained world position
+     * @param result output the closest point to position constrained by the navigation mesh
+     */
+    getRandomPointAroundToRef(position: Vector3, maxRadius: number, result: Vector3): void;
+
+    /**
+     * Compute the final position from a segment made of destination-position
+     * @param position world position
+     * @param destination world position
+     * @returns the resulting point along the navmesh
+     */
+    moveAlong(position: Vector3, destination: Vector3): Vector3;
+
+    /**
+     * Compute the final position from a segment made of destination-position
+     * @param position world position
+     * @param destination world position
+     * @param result output the resulting point along the navmesh
+     */
+    moveAlongToRef(position: Vector3, destination: Vector3, result: Vector3): void;
+
+    /**
+     * Compute a navigation path from start to end. Returns an empty array if no path can be computed
+     * @param start world position
+     * @param end world position
+     * @returns array containing world position composing the path
+     */
+    computePath(start: Vector3, end: Vector3): Vector3[];
+
+    /**
+     * If this plugin is supported
+     * @returns true if plugin is supported
+     */
+    isSupported(): boolean;
+
+    /**
+     * Create a new Crowd so you can add agents
+     * @param maxAgents the maximum agent count in the crowd
+     * @param maxAgentRadius the maximum radius an agent can have
+     * @param scene to attach the crowd to
+     * @returns the crowd you can add agents to
+     */
+    createCrowd(maxAgents: number, maxAgentRadius: number, scene: Scene): ICrowd;
+
+    /**
+     * Set the Bounding box extent for doing spatial queries (getClosestPoint, getRandomPointAround, ...)
+     * The queries will try to find a solution within those bounds
+     * default is (1,1,1)
+     * @param extent x,y,z value that define the extent around the queries point of reference
+     */
+    setDefaultQueryExtent(extent: Vector3): void;
+
+    /**
+     * Get the Bounding box extent specified by setDefaultQueryExtent
+     * @returns the box extent values
+     */
+    getDefaultQueryExtent(): Vector3;
+
+    /**
+     * build the navmesh from a previously saved state using getNavmeshData
+     * @param data the Uint8Array returned by getNavmeshData
+     */
+    buildFromNavmeshData(data: Uint8Array): void;
+
+    /**
+     * returns the navmesh data that can be used later. The navmesh must be built before retrieving the data
+     * @returns data the Uint8Array that can be saved and reused
+     */
+    getNavmeshData(): Uint8Array;
+
+    /**
+     * Get the Bounding box extent result specified by setDefaultQueryExtent
+     * @param result output the box extent values
+     */
+    getDefaultQueryExtentToRef(result: Vector3): void;
+
+    /**
+     * Release all resources
+     */
+    dispose(): void;
+}
+
+/**
+ * Crowd Interface. A Crowd is a collection of moving agents constrained by a navigation mesh
+ */
+export interface ICrowd {
+    /**
+     * Add a new agent to the crowd with the specified parameter a corresponding transformNode.
+     * You can attach anything to that node. The node position is updated in the scene update tick.
+     * @param pos world position that will be constrained by the navigation mesh
+     * @param parameters agent parameters
+     * @param transform hooked to the agent that will be update by the scene
+     * @returns agent index
+     */
+    addAgent(pos: Vector3, parameters: IAgentParameters, transform: TransformNode): number;
+
+    /**
+     * Returns the agent position in world space
+     * @param index agent index returned by addAgent
+     * @returns world space position
+     */
+    getAgentPosition(index: number): Vector3;
+
+    /**
+     * Gets the agent position result in world space
+     * @param index agent index returned by addAgent
+     * @param result output world space position
+     */
+    getAgentPositionToRef(index: number, result: Vector3): void;
+
+    /**
+     * Gets the agent velocity in world space
+     * @param index agent index returned by addAgent
+     * @returns world space velocity
+     */
+    getAgentVelocity(index: number): Vector3;
+
+    /**
+     * Gets the agent velocity result in world space
+     * @param index agent index returned by addAgent
+     * @param result output world space velocity
+     */
+    getAgentVelocityToRef(index: number, result: Vector3): void;
+
+    /**
+     * Gets the agent next target point on the path
+     * @param index agent index returned by addAgent
+     * @returns world space position
+     */
+    getAgentNextTargetPath(index: number): Vector3;
+
+    /**
+     * Gets the agent state
+     * @param index agent index returned by addAgent
+     * @returns agent state
+     */
+    getAgentState(index: number): number;
+
+    /**
+     * returns true if the agent in over an off mesh link connection
+     * @param index agent index returned by addAgent
+     * @returns true if over an off mesh link connection
+     */
+    overOffmeshConnection(index: number): boolean;
+
+    /**
+     * Gets the agent next target point on the path
+     * @param index agent index returned by addAgent
+     * @param result output world space position
+     */
+    getAgentNextTargetPathToRef(index: number, result: Vector3): void;
+
+    /**
+     * remove a particular agent previously created
+     * @param index agent index returned by addAgent
+     */
+    removeAgent(index: number): void;
+
+    /**
+     * get the list of all agents attached to this crowd
+     * @returns list of agent indices
+     */
+    getAgents() : number[];
+
+    /**
+     * Tick update done by the Scene. Agent position/velocity/acceleration is updated by this function
+     * @param deltaTime in seconds
+     */
+    update(deltaTime: number): void;
+
+    /**
+     * Asks a particular agent to go to a destination. That destination is constrained by the navigation mesh
+     * @param index agent index returned by addAgent
+     * @param destination targeted world position
+     */
+    agentGoto(index: number, destination: Vector3): void;
+
+    /**
+     * Teleport the agent to a new position
+     * @param index agent index returned by addAgent
+     * @param destination targeted world position
+     */
+    agentTeleport(index: number, destination: Vector3): void;
+
+    /**
+     * Update agent parameters
+     * @param index agent index returned by addAgent
+     * @param parameters agent parameters
+     */
+    updateAgentParameters(index: number, parameters: IAgentParameters): void;
+
+    /**
+     * Set the Bounding box extent for doing spatial queries (getClosestPoint, getRandomPointAround, ...)
+     * The queries will try to find a solution within those bounds
+     * default is (1,1,1)
+     * @param extent x,y,z value that define the extent around the queries point of reference
+     */
+    setDefaultQueryExtent(extent: Vector3): void;
+
+    /**
+     * Get the Bounding box extent specified by setDefaultQueryExtent
+     * @returns the box extent values
+     */
+    getDefaultQueryExtent(): Vector3;
+
+    /**
+     * Get the Bounding box extent result specified by setDefaultQueryExtent
+     * @param result output the box extent values
+     */
+    getDefaultQueryExtentToRef(result: Vector3): void;
+
+    /**
+     * Release all resources
+     */
+    dispose() : void;
+}
+
+/**
+ * Configures an agent
+ */
+export interface IAgentParameters {
+    /**
+     *  Agent radius. [Limit: >= 0]
+     */
+    radius: number;
+
+    /**
+     * Agent height. [Limit: > 0]
+     */
+    height: number;
+
+    /**
+     *  Maximum allowed acceleration. [Limit: >= 0]
+     */
+    maxAcceleration: number;
+
+    /**
+     * Maximum allowed speed. [Limit: >= 0]
+     */
+    maxSpeed: number;
+
+    /**
+     * Defines how close a collision element must be before it is considered for steering behaviors. [Limits: > 0]
+     */
+    collisionQueryRange: number;
+
+    /**
+     * The path visibility optimization range. [Limit: > 0]
+     */
+    pathOptimizationRange: number;
+
+    /**
+     * How aggresive the agent manager should be at avoiding collisions with this agent. [Limit: >= 0]
+     */
+    separationWeight: number;
+}
+
+/**
+ * Configures the navigation mesh creation
+ */
+export interface INavMeshParameters {
+    /**
+     * The xz-plane cell size to use for fields. [Limit: > 0] [Units: wu]
+     */
+    cs: number;
+
+    /**
+     * The y-axis cell size to use for fields. [Limit: > 0] [Units: wu]
+     */
+    ch: number;
+
+    /**
+     * The maximum slope that is considered walkable. [Limits: 0 <= value < 90] [Units: Degrees]
+     */
+    walkableSlopeAngle: number;
+
+    /**
+     * Minimum floor to 'ceiling' height that will still allow the floor area to
+     * be considered walkable. [Limit: >= 3] [Units: vx]
+     */
+    walkableHeight: number;
+
+    /**
+     * Maximum ledge height that is considered to still be traversable. [Limit: >=0] [Units: vx]
+     */
+    walkableClimb: number;
+
+    /**
+     * The distance to erode/shrink the walkable area of the heightfield away from
+     * obstructions.  [Limit: >=0] [Units: vx]
+     */
+    walkableRadius: number;
+
+    /**
+     * The maximum allowed length for contour edges along the border of the mesh. [Limit: >=0] [Units: vx]
+     */
+    maxEdgeLen: number;
+
+    /**
+     * The maximum distance a simplfied contour's border edges should deviate
+     * the original raw contour. [Limit: >=0] [Units: vx]
+     */
+    maxSimplificationError: number;
+
+    /**
+     * The minimum number of cells allowed to form isolated island areas. [Limit: >=0] [Units: vx]
+     */
+    minRegionArea: number;
+
+    /**
+     * Any regions with a span count smaller than this value will, if possible,
+     * be merged with larger regions. [Limit: >=0] [Units: vx]
+     */
+    mergeRegionArea: number;
+
+    /**
+     * The maximum number of vertices allowed for polygons generated during the
+     * contour to polygon conversion process. [Limit: >= 3]
+     */
+    maxVertsPerPoly: number;
+
+    /**
+     * Sets the sampling distance to use when generating the detail mesh.
+     * (For height detail only.) [Limits: 0 or >= 0.9] [Units: wu]
+     */
+    detailSampleDist: number;
+
+    /**
+     * The maximum distance the detail mesh surface should deviate from heightfield
+     * data. (For height detail only.) [Limit: >=0] [Units: wu]
+     */
+    detailSampleMaxError: number;
+}