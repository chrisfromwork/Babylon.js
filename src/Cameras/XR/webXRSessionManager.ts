--- conflicted
+++ resolved
@@ -1,260 +1,251 @@
-import { Logger } from "../../Misc/logger";
-import { Observable } from "../../Misc/observable";
-import { Nullable } from "../../types";
-import { IDisposable, Scene } from "../../scene";
-import { InternalTexture, InternalTextureSource } from "../../Materials/Textures/internalTexture";
-import { RenderTargetTexture } from "../../Materials/Textures/renderTargetTexture";
-import { WebXRRenderTarget } from './webXRTypes';
-import { WebXRManagedOutputCanvas } from './webXRManagedOutputCanvas';
-import { WebXRState } from '../../Legacy/legacy';
-
-interface IRenderTargetProvider {
-    getRenderTargetForEye(eye: XREye): RenderTargetTexture;
-}
-
-class RenderTargetProvider implements IRenderTargetProvider {
-    private _texture: RenderTargetTexture;
-
-    public constructor(texture: RenderTargetTexture) {
-        this._texture = texture;
-    }
-
-    public getRenderTargetForEye(eye: XREye): RenderTargetTexture {
-        return this._texture;
-    }
-}
-
-/**
- * Manages an XRSession to work with Babylon's engine
- * @see https://doc.babylonjs.com/how_to/webxr
- */
-export class WebXRSessionManager implements IDisposable {
-    /**
-     * Fires every time a new xrFrame arrives which can be used to update the camera
-     */
-    public onXRFrameObservable: Observable<any> = new Observable<any>();
-    /**
-     * Fires when the xr session is ended either by the device or manually done
-     */
-    public onXRSessionEnded: Observable<any> = new Observable<any>();
-
-    /**
-     * Underlying xr session
-     */
-    public session: XRSession;
-
-    /**
-     * Type of reference space used when creating the session
-     */
-    public referenceSpace: XRReferenceSpace;
-
-    /**
-     * Current XR frame
-     */
-    public currentFrame: Nullable<XRFrame>;
-
-    private _xrNavigator: any;
-    private baseLayer: Nullable<XRWebGLLayer> = null;
-    private _rttProvider: Nullable<IRenderTargetProvider>;
-
-    private _sessionEnded: boolean = false;
-
-    /**
-     * Constructs a WebXRSessionManager, this must be initialized within a user action before usage
-     * @param scene The scene which the session should be created for
-     */
-    constructor(private scene: Scene) {
-
-    }
-
-    /**
-     * Initializes the manager
-     * After initialization enterXR can be called to start an XR session
-     * @returns Promise which resolves after it is initialized
-     */
-    public initializeAsync(): Promise<void> {
-        Logger.Warn("The WebXR APIs are still under development and are subject to change in the future.");
-        // Check if the browser supports webXR
-        this._xrNavigator = navigator;
-        if (!this._xrNavigator.xr) {
-            return Promise.reject("webXR not supported by this browser");
-        }
-        return Promise.resolve();
-    }
-
-    /**
-     * Initializes an xr session
-     * @param xrSessionMode mode to initialize
-     * @returns a promise which will resolve once the session has been initialized
-     */
-    public initializeSessionAsync(xrSessionMode: XRSessionMode) {
-        return this._xrNavigator.xr.requestSession(xrSessionMode).then((session: XRSession) => {
-            this.session = session;
-            this._sessionEnded = false;
-
-            // handle when the session is ended (By calling session.end or device ends its own session eg. pressing home button on phone)
-            this.session.addEventListener("end", () => {
-                this._sessionEnded = true;
-                // Remove render target texture and notify frame obervers
-                this._rttProvider = null;
-
-                // Restore frame buffer to avoid clear on xr framebuffer after session end
-                this.scene.getEngine().restoreDefaultFramebuffer();
-
-                // Need to restart render loop as after the session is ended the last request for new frame will never call callback
-                this.scene.getEngine().customAnimationFrameRequester = null;
-                this.onXRSessionEnded.notifyObservers(null);
-                this.scene.getEngine()._renderLoop();
-            }, { once: true });
-        });
-    }
-
-    /**
-     * Sets the reference space on the xr session
-     * @param referenceSpace space to set
-     * @returns a promise that will resolve once the reference space has been set
-     */
-    public setReferenceSpaceAsync(referenceSpace: XRReferenceSpaceType) {
-        return this.session.requestReferenceSpace(referenceSpace).then((referenceSpace: XRReferenceSpace) => {
-            this.referenceSpace = referenceSpace;
-        });
-    }
-
-    /**
-     * Updates the render state of the session
-     * @param state state to set
-     * @returns a promise that resolves once the render state has been updated
-     */
-    public updateRenderStateAsync(state: XRRenderState) {
-        if (state.baseLayer) {
-            this.baseLayer = state.baseLayer;
-        }
-        return this.session.updateRenderState(state);
-    }
-
-    /**
-     * Starts rendering to the xr layer
-     * @returns a promise that will resolve once rendering has started
-     */
-    public startRenderingToXRAsync() {
-        // Tell the engine's render loop to be driven by the xr session's refresh rate and provide xr pose information
-        this.scene.getEngine().customAnimationFrameRequester = {
-            requestAnimationFrame: this.session.requestAnimationFrame.bind(this.session),
-            renderFunction: (timestamp: number, xrFrame: Nullable<XRFrame>) => {
-                if (this._sessionEnded) {
-                    return;
-                }
-                // Store the XR frame in the manager to be consumed by the XR camera to update pose
-                this.currentFrame = xrFrame;
-                this.onXRFrameObservable.notifyObservers(null);
-                this.scene.getEngine()._renderLoop();
-            }
-        };
-
-        if (this._xrNavigator.xr.native) {
-            this._rttProvider = this._xrNavigator.xr.getNativeRenderTargetProvider(this.session, (width: number, height: number) => {
-                return this.scene.getEngine().createRenderTargetTexture({ width: width, height: height }, false);
-            });
-        } else {
-            // Create render target texture from xr's webgl render target
-            this._rttProvider = new RenderTargetProvider(WebXRSessionManager._CreateRenderTargetTextureFromSession(this.session, this.scene, this.baseLayer!));
-        }
-
-        // Stop window's animation frame and trigger sessions animation frame
-        if (window.cancelAnimationFrame) { window.cancelAnimationFrame(this.scene.getEngine()._frameHandler); }
-        this.scene.getEngine()._renderLoop();
-        return Promise.resolve();
-    }
-
-    /**
-     * Gets the correct render target texture to be rendered this frame for this eye
-     * @param eye the eye for which to get the render target
-     * @returns the render target for the specified eye
-     */
-    public getRenderTargetTextureForEye(eye: XREye) : RenderTargetTexture {
-        return this._rttProvider!.getRenderTargetForEye(eye);
-    }
-
-    /**
-     * Stops the xrSession and restores the renderloop
-     * @returns Promise which resolves after it exits XR
-     */
-    public exitXRAsync() {
-        if (this.session) {
-            return this.session.end();
-        }
-<<<<<<< HEAD
-        return Promise.resolve();
-=======
-        return new Promise(() => { });
->>>>>>> 8b339dc9
-    }
-
-    /**
-     * Checks if a session would be supported for the creation options specified
-     * @param sessionMode session mode to check if supported eg. immersive-vr
-     * @returns true if supported
-     */
-    public supportsSessionAsync(sessionMode: XRSessionMode) {
-        if (!(navigator as any).xr || !(navigator as any).xr.supportsSession) {
-            return Promise.resolve(false);
-<<<<<<< HEAD
-        }
-        else {
-=======
-        } else {
->>>>>>> 8b339dc9
-            return (navigator as any).xr.supportsSession(sessionMode).then(() => {
-                return Promise.resolve(true);
-            }).catch((e: any) => {
-                Logger.Warn(e);
-                return Promise.resolve(false);
-            });
-        }
-    }
-
-    /**
-     * Creates a WebXRRenderTarget object for the XR session
-     * @param onStateChangedObservable optional, mechanism for enabling/disabling XR rendering canvas, used only on Web
-     * @returns a WebXR render target to which the session can render
-     */
-    public getWebXRRenderTarget(onStateChangedObservable?: Observable<WebXRState>) : WebXRRenderTarget {
-        if (this._xrNavigator.xr.native) {
-            return this._xrNavigator.xr.getWebXRRenderTarget(this.scene.getEngine());
-        }
-        else {
-            return new WebXRManagedOutputCanvas(this.scene.getEngine(), onStateChangedObservable!, this.scene.getEngine().getRenderingCanvas() as HTMLCanvasElement);
-        }
-    }
-
-    /**
-     * @hidden
-     * Converts the render layer of xrSession to a render target
-     * @param session session to create render target for
-     * @param scene scene the new render target should be created for
-     */
-    public static _CreateRenderTargetTextureFromSession(session: XRSession, scene: Scene, baseLayer: XRWebGLLayer) {
-        if (!baseLayer) {
-            throw "no layer";
-        }
-        // Create internal texture
-        var internalTexture = new InternalTexture(scene.getEngine(), InternalTextureSource.Unknown, true);
-        internalTexture.width = baseLayer.framebufferWidth;
-        internalTexture.height = baseLayer.framebufferHeight;
-        internalTexture._framebuffer = baseLayer.framebuffer;
-
-        // Create render target texture from the internal texture
-        var renderTargetTexture = new RenderTargetTexture("XR renderTargetTexture", { width: internalTexture.width, height: internalTexture.height }, scene, undefined, undefined, undefined, undefined, undefined, undefined, undefined, undefined, undefined, true);
-        renderTargetTexture._texture = internalTexture;
-
-        return renderTargetTexture;
-    }
-
-    /**
-     * Disposes of the session manager
-     */
-    public dispose() {
-        this.onXRFrameObservable.clear();
-        this.onXRSessionEnded.clear();
-    }
+import { Logger } from "../../Misc/logger";
+import { Observable } from "../../Misc/observable";
+import { Nullable } from "../../types";
+import { IDisposable, Scene } from "../../scene";
+import { InternalTexture, InternalTextureSource } from "../../Materials/Textures/internalTexture";
+import { RenderTargetTexture } from "../../Materials/Textures/renderTargetTexture";
+import { WebXRRenderTarget } from './webXRTypes';
+import { WebXRManagedOutputCanvas } from './webXRManagedOutputCanvas';
+import { WebXRState } from '../../Legacy/legacy';
+
+interface IRenderTargetProvider {
+    getRenderTargetForEye(eye: XREye): RenderTargetTexture;
+}
+
+class RenderTargetProvider implements IRenderTargetProvider {
+    private _texture: RenderTargetTexture;
+
+    public constructor(texture: RenderTargetTexture) {
+        this._texture = texture;
+    }
+
+    public getRenderTargetForEye(eye: XREye): RenderTargetTexture {
+        return this._texture;
+    }
+}
+
+/**
+ * Manages an XRSession to work with Babylon's engine
+ * @see https://doc.babylonjs.com/how_to/webxr
+ */
+export class WebXRSessionManager implements IDisposable {
+    /**
+     * Fires every time a new xrFrame arrives which can be used to update the camera
+     */
+    public onXRFrameObservable: Observable<any> = new Observable<any>();
+    /**
+     * Fires when the xr session is ended either by the device or manually done
+     */
+    public onXRSessionEnded: Observable<any> = new Observable<any>();
+
+    /**
+     * Underlying xr session
+     */
+    public session: XRSession;
+
+    /**
+     * Type of reference space used when creating the session
+     */
+    public referenceSpace: XRReferenceSpace;
+
+    /**
+     * Current XR frame
+     */
+    public currentFrame: Nullable<XRFrame>;
+
+    private _xrNavigator: any;
+    private baseLayer: Nullable<XRWebGLLayer> = null;
+    private _rttProvider: Nullable<IRenderTargetProvider>;
+
+    private _sessionEnded: boolean = false;
+
+    /**
+     * Constructs a WebXRSessionManager, this must be initialized within a user action before usage
+     * @param scene The scene which the session should be created for
+     */
+    constructor(private scene: Scene) {
+
+    }
+
+    /**
+     * Initializes the manager
+     * After initialization enterXR can be called to start an XR session
+     * @returns Promise which resolves after it is initialized
+     */
+    public initializeAsync(): Promise<void> {
+        Logger.Warn("The WebXR APIs are still under development and are subject to change in the future.");
+        // Check if the browser supports webXR
+        this._xrNavigator = navigator;
+        if (!this._xrNavigator.xr) {
+            return Promise.reject("webXR not supported by this browser");
+        }
+        return Promise.resolve();
+    }
+
+    /**
+     * Initializes an xr session
+     * @param xrSessionMode mode to initialize
+     * @returns a promise which will resolve once the session has been initialized
+     */
+    public initializeSessionAsync(xrSessionMode: XRSessionMode) {
+        return this._xrNavigator.xr.requestSession(xrSessionMode).then((session: XRSession) => {
+            this.session = session;
+            this._sessionEnded = false;
+
+            // handle when the session is ended (By calling session.end or device ends its own session eg. pressing home button on phone)
+            this.session.addEventListener("end", () => {
+                this._sessionEnded = true;
+                // Remove render target texture and notify frame obervers
+                this._rttProvider = null;
+
+                // Restore frame buffer to avoid clear on xr framebuffer after session end
+                this.scene.getEngine().restoreDefaultFramebuffer();
+
+                // Need to restart render loop as after the session is ended the last request for new frame will never call callback
+                this.scene.getEngine().customAnimationFrameRequester = null;
+                this.onXRSessionEnded.notifyObservers(null);
+                this.scene.getEngine()._renderLoop();
+            }, { once: true });
+        });
+    }
+
+    /**
+     * Sets the reference space on the xr session
+     * @param referenceSpace space to set
+     * @returns a promise that will resolve once the reference space has been set
+     */
+    public setReferenceSpaceAsync(referenceSpace: XRReferenceSpaceType) {
+        return this.session.requestReferenceSpace(referenceSpace).then((referenceSpace: XRReferenceSpace) => {
+            this.referenceSpace = referenceSpace;
+        });
+    }
+
+    /**
+     * Updates the render state of the session
+     * @param state state to set
+     * @returns a promise that resolves once the render state has been updated
+     */
+    public updateRenderStateAsync(state: XRRenderState) {
+        if (state.baseLayer) {
+            this.baseLayer = state.baseLayer;
+        }
+        return this.session.updateRenderState(state);
+    }
+
+    /**
+     * Starts rendering to the xr layer
+     * @returns a promise that will resolve once rendering has started
+     */
+    public startRenderingToXRAsync() {
+        // Tell the engine's render loop to be driven by the xr session's refresh rate and provide xr pose information
+        this.scene.getEngine().customAnimationFrameRequester = {
+            requestAnimationFrame: this.session.requestAnimationFrame.bind(this.session),
+            renderFunction: (timestamp: number, xrFrame: Nullable<XRFrame>) => {
+                if (this._sessionEnded) {
+                    return;
+                }
+                // Store the XR frame in the manager to be consumed by the XR camera to update pose
+                this.currentFrame = xrFrame;
+                this.onXRFrameObservable.notifyObservers(null);
+                this.scene.getEngine()._renderLoop();
+            }
+        };
+
+        if (this._xrNavigator.xr.native) {
+            this._rttProvider = this._xrNavigator.xr.getNativeRenderTargetProvider(this.session, (width: number, height: number) => {
+                return this.scene.getEngine().createRenderTargetTexture({ width: width, height: height }, false);
+            });
+        } else {
+            // Create render target texture from xr's webgl render target
+            this._rttProvider = new RenderTargetProvider(WebXRSessionManager._CreateRenderTargetTextureFromSession(this.session, this.scene, this.baseLayer!));
+        }
+
+        // Stop window's animation frame and trigger sessions animation frame
+        if (window.cancelAnimationFrame) { window.cancelAnimationFrame(this.scene.getEngine()._frameHandler); }
+        this.scene.getEngine()._renderLoop();
+        return Promise.resolve();
+    }
+
+    /**
+     * Gets the correct render target texture to be rendered this frame for this eye
+     * @param eye the eye for which to get the render target
+     * @returns the render target for the specified eye
+     */
+    public getRenderTargetTextureForEye(eye: XREye) : RenderTargetTexture {
+        return this._rttProvider!.getRenderTargetForEye(eye);
+    }
+
+    /**
+     * Stops the xrSession and restores the renderloop
+     * @returns Promise which resolves after it exits XR
+     */
+    public exitXRAsync() {
+        if (this.session) {
+            return this.session.end();
+        }
+        return Promise.resolve();
+    }
+
+    /**
+     * Checks if a session would be supported for the creation options specified
+     * @param sessionMode session mode to check if supported eg. immersive-vr
+     * @returns true if supported
+     */
+    public supportsSessionAsync(sessionMode: XRSessionMode) {
+        if (!(navigator as any).xr || !(navigator as any).xr.supportsSession) {
+            return Promise.resolve(false);
+        } else {
+            return (navigator as any).xr.supportsSession(sessionMode).then(() => {
+                return Promise.resolve(true);
+            }).catch((e: any) => {
+                Logger.Warn(e);
+                return Promise.resolve(false);
+            });
+        }
+    }
+
+    /**
+     * Creates a WebXRRenderTarget object for the XR session
+     * @param onStateChangedObservable optional, mechanism for enabling/disabling XR rendering canvas, used only on Web
+     * @returns a WebXR render target to which the session can render
+     */
+    public getWebXRRenderTarget(onStateChangedObservable?: Observable<WebXRState>) : WebXRRenderTarget {
+        if (this._xrNavigator.xr.native) {
+            return this._xrNavigator.xr.getWebXRRenderTarget(this.scene.getEngine());
+        }
+        else {
+            return new WebXRManagedOutputCanvas(this.scene.getEngine(), onStateChangedObservable!, this.scene.getEngine().getRenderingCanvas() as HTMLCanvasElement);
+        }
+    }
+
+    /**
+     * @hidden
+     * Converts the render layer of xrSession to a render target
+     * @param session session to create render target for
+     * @param scene scene the new render target should be created for
+     */
+    public static _CreateRenderTargetTextureFromSession(session: XRSession, scene: Scene, baseLayer: XRWebGLLayer) {
+        if (!baseLayer) {
+            throw "no layer";
+        }
+        // Create internal texture
+        var internalTexture = new InternalTexture(scene.getEngine(), InternalTextureSource.Unknown, true);
+        internalTexture.width = baseLayer.framebufferWidth;
+        internalTexture.height = baseLayer.framebufferHeight;
+        internalTexture._framebuffer = baseLayer.framebuffer;
+
+        // Create render target texture from the internal texture
+        var renderTargetTexture = new RenderTargetTexture("XR renderTargetTexture", { width: internalTexture.width, height: internalTexture.height }, scene, undefined, undefined, undefined, undefined, undefined, undefined, undefined, undefined, undefined, true);
+        renderTargetTexture._texture = internalTexture;
+
+        return renderTargetTexture;
+    }
+
+    /**
+     * Disposes of the session manager
+     */
+    public dispose() {
+        this.onXRFrameObservable.clear();
+        this.onXRSessionEnded.clear();
+    }
 }