<<<<<<< HEAD
var __extends = (this && this.__extends) || function (d, b) {
    for (var p in b) if (b.hasOwnProperty(p)) d[p] = b[p];
    function __() { this.constructor = d; }
    d.prototype = b === null ? Object.create(b) : (__.prototype = b.prototype, new __());
};
var __decorate = (this && this.__decorate) || function (decorators, target, key, desc) {
    var c = arguments.length, r = c < 3 ? target : desc === null ? desc = Object.getOwnPropertyDescriptor(target, key) : desc, d;
    if (typeof Reflect === "object" && typeof Reflect.decorate === "function") r = Reflect.decorate(decorators, target, key, desc);
    else for (var i = decorators.length - 1; i >= 0; i--) if (d = decorators[i]) r = (c < 3 ? d(r) : c > 3 ? d(target, key, r) : d(target, key)) || r;
    return c > 3 && r && Object.defineProperty(target, key, r), r;
};
var BABYLON;
(function (BABYLON) {
    var Canvas2DEngineBoundData = (function () {
        function Canvas2DEngineBoundData() {
            this._modelCache = new BABYLON.StringDictionary();
        }
        Canvas2DEngineBoundData.prototype.GetOrAddModelCache = function (key, factory) {
            return this._modelCache.getOrAddWithFactory(key, factory);
        };
        Canvas2DEngineBoundData.prototype.DisposeModelRenderCache = function (modelRenderCache) {
            if (!modelRenderCache.isDisposed) {
                return false;
            }
            this._modelCache.remove(modelRenderCache.modelKey);
            return true;
        };
        return Canvas2DEngineBoundData;
    }());
    BABYLON.Canvas2DEngineBoundData = Canvas2DEngineBoundData;
    var Canvas2D = (function (_super) {
        __extends(Canvas2D, _super);
        function Canvas2D(scene, settings) {
            var _this = this;
            _super.call(this, settings);
            /**
             * If you set your own WorldSpaceNode to display the Canvas2D you have to provide your own implementation of this method which computes the local position in the Canvas based on the given 3D World one.
             * Beware that you have to take under consideration the origin and the renderScaleFactor in your calculations! Good luck!
             */
            this.worldSpaceToNodeLocal = function (worldPos) {
                var node = _this._worldSpaceNode;
                if (!node) {
                    return;
                }
                var mtx = node.getWorldMatrix().clone();
                mtx.invert();
                var v = BABYLON.Vector3.TransformCoordinates(worldPos, mtx);
                var rsf = _this._renderScaleFactor;
                var res = new BABYLON.Vector2(v.x * rsf, v.y * rsf);
                var size = _this.actualSize;
                var o = _this.origin;
                res.x += size.width * 0.5; // res is centered, make it relative to bottom/left
                res.y += size.width * 0.5;
                return res;
            };
            this._notifDebugMode = false;
            this._mapCounter = 0;
            BABYLON.Prim2DBase._isCanvasInit = false;
            if (!settings) {
                settings = {};
            }
            var renderScaleFactor = (settings.renderScaleFactor == null) ? 1 : settings.renderScaleFactor;
            if (this._cachingStrategy !== Canvas2D.CACHESTRATEGY_TOPLEVELGROUPS) {
                this._background = new BABYLON.Rectangle2D({ parent: this, id: "###CANVAS BACKGROUND###", size: settings.size }); //TODO CHECK when size is null
                this._background.zOrder = 1.0;
                this._background.isPickable = false;
                this._background.origin = BABYLON.Vector2.Zero();
                this._background.levelVisible = false;
                if (settings.backgroundRoundRadius != null) {
                    this.backgroundRoundRadius = settings.backgroundRoundRadius;
                }
                if (settings.backgroundBorder != null) {
                    this.backgroundBorder = settings.backgroundBorder; // TOFIX
                }
                if (settings.backgroundBorderThickNess != null) {
                    this.backgroundBorderThickness = settings.backgroundBorderThickNess;
                }
                if (settings.backgroundFill != null) {
                    this.backgroundFill = settings.backgroundFill;
                }
                this._background._patchHierarchy(this);
            }
            var engine = scene.getEngine();
            this.__engineData = engine.getOrAddExternalDataWithFactory("__BJSCANVAS2D__", function (k) { return new Canvas2DEngineBoundData(); });
            this._renderScaleFactor = renderScaleFactor;
            this._primPointerInfo = new BABYLON.PrimitivePointerInfo();
            this._capturedPointers = new BABYLON.StringDictionary();
            this._pickStartingPosition = BABYLON.Vector2.Zero();
            this._hierarchyLevelMaxSiblingCount = 10;
            this._hierarchyDepthOffset = 0;
            this._siblingDepthOffset = 1 / this._hierarchyLevelMaxSiblingCount;
            this._scene = scene;
            this._engine = engine;
            this._renderingSize = new BABYLON.Size(0, 0);
            this._patchHierarchy(this);
            var enableInteraction = (settings.enableInteraction == null) ? true : settings.enableInteraction;
            this._fitRenderingDevice = !settings.size;
            if (!settings.size) {
                settings.size = new BABYLON.Size(engine.getRenderWidth(), engine.getRenderHeight());
            }
            else {
                settings.size.height *= renderScaleFactor;
                settings.size.width *= renderScaleFactor;
            }
            // Register scene dispose to also dispose the canvas when it'll happens
            scene.onDisposeObservable.add(function (d, s) {
                _this.dispose();
            });
            if (this._isScreeSpace) {
                this._afterRenderObserver = this._scene.onAfterRenderObservable.add(function (d, s) {
                    _this._engine.clear(null, false, true);
                    _this._render();
                });
            }
            else {
                this._beforeRenderObserver = this._scene.onBeforeRenderObservable.add(function (d, s) {
                    _this._render();
                });
            }
            this._supprtInstancedArray = this._engine.getCaps().instancedArrays !== null;
            //            this._supprtInstancedArray = false; // TODO REMOVE!!!
            this._setupInteraction(enableInteraction);
        }
        Canvas2D.prototype._canvasPreInit = function (settings) {
            var cachingStrategy = (settings.cachingStrategy == null) ? Canvas2D.CACHESTRATEGY_DONTCACHE : settings.cachingStrategy;
            this._cachingStrategy = cachingStrategy;
            this._isScreeSpace = (settings.isScreenSpace == null) ? true : settings.isScreenSpace;
        };
        Canvas2D.prototype._setupInteraction = function (enable) {
            var _this = this;
            // No change detection
            if (enable === this._interactionEnabled) {
                return;
            }
            // Set the new state
            this._interactionEnabled = enable;
            // ScreenSpace mode
            if (this._isScreeSpace) {
                // Disable interaction
                if (!enable) {
                    if (this._scenePrePointerObserver) {
                        this.scene.onPrePointerObservable.remove(this._scenePrePointerObserver);
                        this._scenePrePointerObserver = null;
                    }
                    return;
                }
                // Enable Interaction
                // Register the observable
                this._scenePrePointerObserver = this.scene.onPrePointerObservable.add(function (e, s) {
                    var hs = 1 / _this.engine.getHardwareScalingLevel();
                    var localPos = e.localPosition.multiplyByFloats(hs, hs);
                    _this._handlePointerEventForInteraction(e, localPos, s);
                });
            }
            else {
                var scene = this.scene;
                if (enable) {
                    scene.constantlyUpdateMeshUnderPointer = true;
                    this._scenePointerObserver = scene.onPointerObservable.add(function (e, s) {
                        if (e.pickInfo.hit && e.pickInfo.pickedMesh === _this._worldSpaceNode && _this.worldSpaceToNodeLocal) {
                            var localPos = _this.worldSpaceToNodeLocal(e.pickInfo.pickedPoint);
                            _this._handlePointerEventForInteraction(e, localPos, s);
                        }
                    });
                }
                else {
                    if (this._scenePointerObserver) {
                        this.scene.onPointerObservable.remove(this._scenePointerObserver);
                        this._scenePointerObserver = null;
                    }
                }
            }
        };
        /**
         * Internal method, you should use the Prim2DBase version instead
         */
        Canvas2D.prototype._setPointerCapture = function (pointerId, primitive) {
            if (this.isPointerCaptured(pointerId)) {
                return false;
            }
            // Try to capture the pointer on the HTML side
            try {
                this.engine.getRenderingCanvas().setPointerCapture(pointerId);
            }
            catch (e) {
            }
            this._primPointerInfo.updateRelatedTarget(primitive, BABYLON.Vector2.Zero());
            this._bubbleNotifyPrimPointerObserver(primitive, BABYLON.PrimitivePointerInfo.PointerGotCapture, null);
            this._capturedPointers.add(pointerId.toString(), primitive);
            return true;
        };
        /**
         * Internal method, you should use the Prim2DBase version instead
         */
        Canvas2D.prototype._releasePointerCapture = function (pointerId, primitive) {
            if (this._capturedPointers.get(pointerId.toString()) !== primitive) {
                return false;
            }
            // Try to release the pointer on the HTML side
            try {
                this.engine.getRenderingCanvas().releasePointerCapture(pointerId);
            }
            catch (e) {
            }
            this._primPointerInfo.updateRelatedTarget(primitive, BABYLON.Vector2.Zero());
            this._bubbleNotifyPrimPointerObserver(primitive, BABYLON.PrimitivePointerInfo.PointerLostCapture, null);
            this._capturedPointers.remove(pointerId.toString());
            return true;
        };
        /**
         * Determine if the given pointer is captured or not
         * @param pointerId the Id of the pointer
         * @return true if it's captured, false otherwise
         */
        Canvas2D.prototype.isPointerCaptured = function (pointerId) {
            return this._capturedPointers.contains(pointerId.toString());
        };
        Canvas2D.prototype.getCapturedPrimitive = function (pointerId) {
            // Avoid unnecessary lookup
            if (this._capturedPointers.count === 0) {
                return null;
            }
            return this._capturedPointers.get(pointerId.toString());
        };
        Canvas2D.prototype._handlePointerEventForInteraction = function (eventData, localPosition, eventState) {
            // Dispose check
            if (this.isDisposed) {
                return;
            }
            // Update the this._primPointerInfo structure we'll send to observers using the PointerEvent data
            this._updatePointerInfo(eventData, localPosition);
            var capturedPrim = this.getCapturedPrimitive(this._primPointerInfo.pointerId);
            // Make sure the intersection list is up to date, we maintain this list either in response of a mouse event (here) or before rendering the canvas.
            // Why before rendering the canvas? because some primitives may move and get away/under the mouse cursor (which is not moving). So we need to update at both location in order to always have an accurate list, which is needed for the hover state change.
            this._updateIntersectionList(this._primPointerInfo.canvasPointerPos, capturedPrim !== null);
            // Update the over status, same as above, it's could be done here or during rendering, but will be performed only once per render frame
            this._updateOverStatus();
            // Check if we have nothing to raise
            if (!this._actualOverPrimitive && !capturedPrim) {
                return;
            }
            // Update the relatedTarget info with the over primitive or the captured one (if any)
            var targetPrim = capturedPrim || this._actualOverPrimitive.prim;
            var targetPointerPos = capturedPrim ? this._primPointerInfo.canvasPointerPos.subtract(new BABYLON.Vector2(targetPrim.globalTransform.m[12], targetPrim.globalTransform.m[13])) : this._actualOverPrimitive.intersectionLocation;
            this._primPointerInfo.updateRelatedTarget(targetPrim, targetPointerPos);
            // Analyze the pointer event type and fire proper events on the primitive
            if (eventData.type === BABYLON.PointerEventTypes.POINTERWHEEL) {
                this._bubbleNotifyPrimPointerObserver(targetPrim, BABYLON.PrimitivePointerInfo.PointerMouseWheel, eventData.event);
            }
            else if (eventData.type === BABYLON.PointerEventTypes.POINTERMOVE) {
                this._bubbleNotifyPrimPointerObserver(targetPrim, BABYLON.PrimitivePointerInfo.PointerMove, eventData.event);
            }
            else if (eventData.type === BABYLON.PointerEventTypes.POINTERDOWN) {
                this._bubbleNotifyPrimPointerObserver(targetPrim, BABYLON.PrimitivePointerInfo.PointerDown, eventData.event);
            }
            else if (eventData.type === BABYLON.PointerEventTypes.POINTERUP) {
                this._bubbleNotifyPrimPointerObserver(targetPrim, BABYLON.PrimitivePointerInfo.PointerUp, eventData.event);
            }
        };
        Canvas2D.prototype._updatePointerInfo = function (eventData, localPosition) {
            var pii = this._primPointerInfo;
            if (!pii.canvasPointerPos) {
                pii.canvasPointerPos = BABYLON.Vector2.Zero();
            }
            var camera = this._scene.activeCamera;
            var engine = this._scene.getEngine();
            if (this._isScreeSpace) {
                var cameraViewport = camera.viewport;
                var viewport = cameraViewport.toGlobal(engine.getRenderWidth(), engine.getRenderHeight());
                // Moving coordinates to local viewport world
                var x = localPosition.x - viewport.x;
                var y = localPosition.y - viewport.y;
                pii.canvasPointerPos.x = x - this.actualPosition.x;
                pii.canvasPointerPos.y = engine.getRenderHeight() - y - this.actualPosition.y;
            }
            else {
                pii.canvasPointerPos.x = localPosition.x;
                pii.canvasPointerPos.y = localPosition.y;
            }
            pii.mouseWheelDelta = 0;
            if (eventData.type === BABYLON.PointerEventTypes.POINTERWHEEL) {
                var event = eventData.event;
                if (event.wheelDelta) {
                    pii.mouseWheelDelta = event.wheelDelta / (BABYLON.PrimitivePointerInfo.MouseWheelPrecision * 40);
                }
                else if (event.detail) {
                    pii.mouseWheelDelta = -event.detail / BABYLON.PrimitivePointerInfo.MouseWheelPrecision;
                }
            }
            else {
                var pe = eventData.event;
                pii.ctrlKey = pe.ctrlKey;
                pii.altKey = pe.altKey;
                pii.shiftKey = pe.shiftKey;
                pii.metaKey = pe.metaKey;
                pii.button = pe.button;
                pii.buttons = pe.buttons;
                pii.pointerId = pe.pointerId;
                pii.width = pe.width;
                pii.height = pe.height;
                pii.presssure = pe.pressure;
                pii.tilt.x = pe.tiltX;
                pii.tilt.y = pe.tiltY;
                pii.isCaptured = this.getCapturedPrimitive(pe.pointerId) !== null;
            }
        };
        Canvas2D.prototype._updateIntersectionList = function (mouseLocalPos, isCapture) {
            if (this.scene.getRenderId() === this._intersectionRenderId) {
                return;
            }
            // A little safe guard, it might happens than the event is triggered before the first render and nothing is computed, this simple check will make sure everything will be fine
            if (!this._globalTransform) {
                this.updateCachedStates(true);
            }
            var ii = Canvas2D._interInfo;
            ii.pickPosition.x = mouseLocalPos.x;
            ii.pickPosition.y = mouseLocalPos.y;
            ii.findFirstOnly = false;
            // Fast rejection: test if the mouse pointer is outside the canvas's bounding Info
            if (!isCapture && !this.boundingInfo.doesIntersect(ii.pickPosition)) {
                this._previousIntersectionList = this._actualIntersectionList;
                this._actualIntersectionList = null;
                this._previousOverPrimitive = this._actualOverPrimitive;
                this._actualOverPrimitive = null;
                return;
            }
            this.intersect(ii);
            this._previousIntersectionList = this._actualIntersectionList;
            this._actualIntersectionList = ii.intersectedPrimitives;
            this._previousOverPrimitive = this._actualOverPrimitive;
            this._actualOverPrimitive = ii.topMostIntersectedPrimitive;
            this._intersectionRenderId = this.scene.getRenderId();
        };
        // Based on the previousIntersectionList and the actualInstersectionList we can determined which primitives are being hover state or loosing it
        Canvas2D.prototype._updateOverStatus = function () {
            if ((this.scene.getRenderId() === this._hoverStatusRenderId) || !this._previousIntersectionList || !this._actualIntersectionList) {
                return;
            }
            // Detect a change of over
            var prevPrim = this._previousOverPrimitive ? this._previousOverPrimitive.prim : null;
            var actualPrim = this._actualOverPrimitive ? this._actualOverPrimitive.prim : null;
            if (prevPrim !== actualPrim) {
                // Detect if the current pointer is captured, only fire event if they belong to the capture primitive
                var capturedPrim = this.getCapturedPrimitive(this._primPointerInfo.pointerId);
                // Notify the previous "over" prim that the pointer is no longer over it
                if ((capturedPrim && capturedPrim === prevPrim) || (!capturedPrim && prevPrim)) {
                    this._primPointerInfo.updateRelatedTarget(prevPrim, this._previousOverPrimitive.intersectionLocation);
                    this._bubbleNotifyPrimPointerObserver(prevPrim, BABYLON.PrimitivePointerInfo.PointerOut, null);
                }
                // Notify the new "over" prim that the pointer is over it
                if ((capturedPrim && capturedPrim === actualPrim) || (!capturedPrim && actualPrim)) {
                    this._primPointerInfo.updateRelatedTarget(actualPrim, this._actualOverPrimitive.intersectionLocation);
                    this._bubbleNotifyPrimPointerObserver(actualPrim, BABYLON.PrimitivePointerInfo.PointerOver, null);
                }
            }
            this._hoverStatusRenderId = this.scene.getRenderId();
        };
        Canvas2D.prototype._updatePrimPointerPos = function (prim) {
            if (this._primPointerInfo.isCaptured) {
                this._primPointerInfo.primitivePointerPos = this._primPointerInfo.relatedTargetPointerPos;
            }
            else {
                for (var _i = 0, _a = this._actualIntersectionList; _i < _a.length; _i++) {
                    var pii = _a[_i];
                    if (pii.prim === prim) {
                        this._primPointerInfo.primitivePointerPos = pii.intersectionLocation;
                        return;
                    }
                }
            }
        };
        Canvas2D.prototype._debugExecObserver = function (prim, mask) {
            if (!this._notifDebugMode) {
                return;
            }
            var debug = "";
            for (var i = 0; i < prim.hierarchyDepth; i++) {
                debug += "  ";
            }
            var pii = this._primPointerInfo;
            debug += "[RID:" + this.scene.getRenderId() + "] [" + prim.hierarchyDepth + "] event:" + BABYLON.PrimitivePointerInfo.getEventTypeName(mask) + ", id: " + prim.id + " (" + BABYLON.Tools.getClassName(prim) + "), primPos: " + pii.primitivePointerPos.toString() + ", canvasPos: " + pii.canvasPointerPos.toString();
            console.log(debug);
        };
        Canvas2D.prototype._bubbleNotifyPrimPointerObserver = function (prim, mask, eventData) {
            var ppi = this._primPointerInfo;
            // In case of PointerOver/Out we will first notify the parent with PointerEnter/Leave
            if ((mask & (BABYLON.PrimitivePointerInfo.PointerOver | BABYLON.PrimitivePointerInfo.PointerOut)) !== 0) {
                this._notifParents(prim, mask);
            }
            var bubbleCancelled = false;
            var cur = prim;
            while (cur) {
                // Only trigger the observers if the primitive is intersected (except for out)
                if (!bubbleCancelled) {
                    this._updatePrimPointerPos(cur);
                    // Exec the observers
                    this._debugExecObserver(cur, mask);
                    cur._pointerEventObservable.notifyObservers(ppi, mask);
                    this._triggerActionManager(cur, ppi, mask, eventData);
                    // Bubble canceled? If we're not executing PointerOver or PointerOut, quit immediately
                    // If it's PointerOver/Out we have to trigger PointerEnter/Leave no matter what
                    if (ppi.cancelBubble) {
                        if ((mask & (BABYLON.PrimitivePointerInfo.PointerOver | BABYLON.PrimitivePointerInfo.PointerOut)) === 0) {
                            return;
                        }
                        // We're dealing with PointerOver/Out, let's keep looping to fire PointerEnter/Leave, but not Over/Out anymore
                        bubbleCancelled = true;
                    }
                }
                // If bubble is cancel we didn't update the Primitive Pointer Pos yet, let's do it
                if (bubbleCancelled) {
                    this._updatePrimPointerPos(cur);
                }
                // Trigger a PointerEnter corresponding to the PointerOver
                if (mask === BABYLON.PrimitivePointerInfo.PointerOver) {
                    this._debugExecObserver(cur, BABYLON.PrimitivePointerInfo.PointerEnter);
                    cur._pointerEventObservable.notifyObservers(ppi, BABYLON.PrimitivePointerInfo.PointerEnter);
                }
                else if (mask === BABYLON.PrimitivePointerInfo.PointerOut) {
                    this._debugExecObserver(cur, BABYLON.PrimitivePointerInfo.PointerLeave);
                    cur._pointerEventObservable.notifyObservers(ppi, BABYLON.PrimitivePointerInfo.PointerLeave);
                }
                // Loop to the parent
                cur = cur.parent;
            }
        };
        Canvas2D.prototype._triggerActionManager = function (prim, ppi, mask, eventData) {
            var _this = this;
            // A little safe guard, it might happens than the event is triggered before the first render and nothing is computed, this simple check will make sure everything will be fine
            if (!this._globalTransform) {
                this.updateCachedStates(true);
            }
            // Process Trigger related to PointerDown
            if ((mask & BABYLON.PrimitivePointerInfo.PointerDown) !== 0) {
                // On pointer down, record the current position and time to be able to trick PickTrigger and LongPressTrigger
                this._pickStartingPosition = ppi.primitivePointerPos.clone();
                this._pickStartingTime = new Date().getTime();
                this._pickedDownPrim = null;
                if (prim.actionManager) {
                    this._pickedDownPrim = prim;
                    if (prim.actionManager.hasPickTriggers) {
                        var actionEvent = BABYLON.ActionEvent.CreateNewFromPrimitive(prim, ppi.primitivePointerPos, eventData);
                        switch (eventData.button) {
                            case 0:
                                prim.actionManager.processTrigger(BABYLON.ActionManager.OnLeftPickTrigger, actionEvent);
                                break;
                            case 1:
                                prim.actionManager.processTrigger(BABYLON.ActionManager.OnCenterPickTrigger, actionEvent);
                                break;
                            case 2:
                                prim.actionManager.processTrigger(BABYLON.ActionManager.OnRightPickTrigger, actionEvent);
                                break;
                        }
                        prim.actionManager.processTrigger(BABYLON.ActionManager.OnPickDownTrigger, actionEvent);
                    }
                    if (prim.actionManager.hasSpecificTrigger(BABYLON.ActionManager.OnLongPressTrigger)) {
                        window.setTimeout(function () {
                            var ppi = _this._primPointerInfo;
                            var capturedPrim = _this.getCapturedPrimitive(ppi.pointerId);
                            _this._updateIntersectionList(ppi.canvasPointerPos, capturedPrim !== null);
                            var ii = new BABYLON.IntersectInfo2D();
                            ii.pickPosition = ppi.canvasPointerPos.clone();
                            ii.findFirstOnly = false;
                            _this.intersect(ii);
                            if (ii.isPrimIntersected(prim) !== null) {
                                if (prim.actionManager) {
                                    if (_this._pickStartingTime !== 0 && ((new Date().getTime() - _this._pickStartingTime) > BABYLON.ActionManager.LongPressDelay) && (Math.abs(_this._pickStartingPosition.x - ii.pickPosition.x) < BABYLON.ActionManager.DragMovementThreshold && Math.abs(_this._pickStartingPosition.y - ii.pickPosition.y) < BABYLON.ActionManager.DragMovementThreshold)) {
                                        _this._pickStartingTime = 0;
                                        prim.actionManager.processTrigger(BABYLON.ActionManager.OnLongPressTrigger, BABYLON.ActionEvent.CreateNewFromPrimitive(prim, ppi.primitivePointerPos, eventData));
                                    }
                                }
                            }
                        }, BABYLON.ActionManager.LongPressDelay);
                    }
                }
            }
            else if ((mask & BABYLON.PrimitivePointerInfo.PointerUp) !== 0) {
                this._pickStartingTime = 0;
                var actionEvent = BABYLON.ActionEvent.CreateNewFromPrimitive(prim, ppi.primitivePointerPos, eventData);
                if (prim.actionManager) {
                    // OnPickUpTrigger
                    prim.actionManager.processTrigger(BABYLON.ActionManager.OnPickUpTrigger, actionEvent);
                    // OnPickTrigger
                    if (Math.abs(this._pickStartingPosition.x - ppi.canvasPointerPos.x) < BABYLON.ActionManager.DragMovementThreshold && Math.abs(this._pickStartingPosition.y - ppi.canvasPointerPos.y) < BABYLON.ActionManager.DragMovementThreshold) {
                        prim.actionManager.processTrigger(BABYLON.ActionManager.OnPickTrigger, actionEvent);
                    }
                }
                // OnPickOutTrigger
                if (this._pickedDownPrim && this._pickedDownPrim.actionManager && (this._pickedDownPrim !== prim)) {
                    this._pickedDownPrim.actionManager.processTrigger(BABYLON.ActionManager.OnPickOutTrigger, actionEvent);
                }
            }
            else if ((mask & BABYLON.PrimitivePointerInfo.PointerOver) !== 0) {
                if (prim.actionManager) {
                    var actionEvent = BABYLON.ActionEvent.CreateNewFromPrimitive(prim, ppi.primitivePointerPos, eventData);
                    prim.actionManager.processTrigger(BABYLON.ActionManager.OnPointerOverTrigger, actionEvent);
                }
            }
            else if ((mask & BABYLON.PrimitivePointerInfo.PointerOut) !== 0) {
                if (prim.actionManager) {
                    var actionEvent = BABYLON.ActionEvent.CreateNewFromPrimitive(prim, ppi.primitivePointerPos, eventData);
                    prim.actionManager.processTrigger(BABYLON.ActionManager.OnPointerOutTrigger, actionEvent);
                }
            }
        };
        Canvas2D.prototype._notifParents = function (prim, mask) {
            var pii = this._primPointerInfo;
            var curPrim = this;
            while (curPrim) {
                this._updatePrimPointerPos(curPrim);
                // Fire the proper notification
                if (mask === BABYLON.PrimitivePointerInfo.PointerOver) {
                    this._debugExecObserver(curPrim, BABYLON.PrimitivePointerInfo.PointerEnter);
                    curPrim._pointerEventObservable.notifyObservers(pii, BABYLON.PrimitivePointerInfo.PointerEnter);
                }
                else if (mask === BABYLON.PrimitivePointerInfo.PointerOut) {
                    this._debugExecObserver(curPrim, BABYLON.PrimitivePointerInfo.PointerLeave);
                    curPrim._pointerEventObservable.notifyObservers(pii, BABYLON.PrimitivePointerInfo.PointerLeave);
                }
                curPrim = curPrim.parent;
            }
        };
        /**
         * Don't forget to call the dispose method when you're done with the Canvas instance.
         * But don't worry, if you dispose its scene, the canvas will be automatically disposed too.
         */
        Canvas2D.prototype.dispose = function () {
            if (!_super.prototype.dispose.call(this)) {
                return false;
            }
            if (this.interactionEnabled) {
                this._setupInteraction(false);
            }
            if (this._beforeRenderObserver) {
                this._scene.onBeforeRenderObservable.remove(this._beforeRenderObserver);
                this._beforeRenderObserver = null;
            }
            if (this._afterRenderObserver) {
                this._scene.onAfterRenderObservable.remove(this._afterRenderObserver);
                this._afterRenderObserver = null;
            }
            if (this._groupCacheMaps) {
                this._groupCacheMaps.forEach(function (m) { return m.dispose(); });
                this._groupCacheMaps = null;
            }
        };
        Object.defineProperty(Canvas2D.prototype, "scene", {
            /**
             * Accessor to the Scene that owns the Canvas
             * @returns The instance of the Scene object
             */
            get: function () {
                return this._scene;
            },
            enumerable: true,
            configurable: true
        });
        Object.defineProperty(Canvas2D.prototype, "engine", {
            /**
             * Accessor to the Engine that drives the Scene used by this Canvas
             * @returns The instance of the Engine object
             */
            get: function () {
                return this._engine;
            },
            enumerable: true,
            configurable: true
        });
        Object.defineProperty(Canvas2D.prototype, "cachingStrategy", {
            /**
             * Accessor of the Caching Strategy used by this Canvas.
             * See Canvas2D.CACHESTRATEGY_xxxx static members for more information
             * @returns the value corresponding to the used strategy.
             */
            get: function () {
                return this._cachingStrategy;
            },
            enumerable: true,
            configurable: true
        });
        Object.defineProperty(Canvas2D.prototype, "worldSpaceCanvasNode", {
            /**
             * Only valid for World Space Canvas, returns the scene node that displays the canvas
             */
            get: function () {
                return this._worldSpaceNode;
            },
            enumerable: true,
            configurable: true
        });
        Object.defineProperty(Canvas2D.prototype, "supportInstancedArray", {
            /**
             * Check if the WebGL Instanced Array extension is supported or not
             * @returns {}
             */
            get: function () {
                return this._supprtInstancedArray;
            },
            enumerable: true,
            configurable: true
        });
        Object.defineProperty(Canvas2D.prototype, "backgroundFill", {
            /**
             * Property that defines the fill object used to draw the background of the Canvas.
             * Note that Canvas with a Caching Strategy of
             * @returns If the background is not set, null will be returned, otherwise a valid fill object is returned.
             */
            get: function () {
                if (!this._background || !this._background.isVisible) {
                    return null;
                }
                return this._background.fill;
            },
            set: function (value) {
                this.checkBackgroundAvailability();
                if (value === this._background.fill) {
                    return;
                }
                this._background.fill = value;
                this._background.levelVisible = true;
            },
            enumerable: true,
            configurable: true
        });
        Object.defineProperty(Canvas2D.prototype, "backgroundBorder", {
            /**
             * Property that defines the border object used to draw the background of the Canvas.
             * @returns If the background is not set, null will be returned, otherwise a valid border object is returned.
             */
            get: function () {
                if (!this._background || !this._background.isVisible) {
                    return null;
                }
                return this._background.border;
            },
            set: function (value) {
                this.checkBackgroundAvailability();
                if (value === this._background.border) {
                    return;
                }
                this._background.border = value;
                this._background.levelVisible = true;
            },
            enumerable: true,
            configurable: true
        });
        Object.defineProperty(Canvas2D.prototype, "backgroundBorderThickness", {
            /**
             * Property that defines the thickness of the border object used to draw the background of the Canvas.
             * @returns If the background is not set, null will be returned, otherwise a valid number matching the thickness is returned.
             */
            get: function () {
                if (!this._background || !this._background.isVisible) {
                    return null;
                }
                return this._background.borderThickness;
            },
            set: function (value) {
                this.checkBackgroundAvailability();
                if (value === this._background.borderThickness) {
                    return;
                }
                this._background.borderThickness = value;
            },
            enumerable: true,
            configurable: true
        });
        Object.defineProperty(Canvas2D.prototype, "backgroundRoundRadius", {
            /**
             * You can set the roundRadius of the background
             * @returns The current roundRadius
             */
            get: function () {
                if (!this._background || !this._background.isVisible) {
                    return null;
                }
                return this._background.roundRadius;
            },
            set: function (value) {
                this.checkBackgroundAvailability();
                if (value === this._background.roundRadius) {
                    return;
                }
                this._background.roundRadius = value;
                this._background.levelVisible = true;
            },
            enumerable: true,
            configurable: true
        });
        Object.defineProperty(Canvas2D.prototype, "interactionEnabled", {
            /**
             * Enable/Disable interaction for this Canvas
             * When enabled the Prim2DBase.pointerEventObservable property will notified when appropriate events occur
             */
            get: function () {
                return this._interactionEnabled;
            },
            set: function (enable) {
                this._setupInteraction(enable);
            },
            enumerable: true,
            configurable: true
        });
        Object.defineProperty(Canvas2D.prototype, "_engineData", {
            get: function () {
                return this.__engineData;
            },
            enumerable: true,
            configurable: true
        });
        Canvas2D.prototype.checkBackgroundAvailability = function () {
            if (this._cachingStrategy === Canvas2D.CACHESTRATEGY_TOPLEVELGROUPS) {
                throw Error("Can't use Canvas Background with the caching strategy TOPLEVELGROUPS");
            }
        };
        Canvas2D.prototype.onPrimBecomesDirty = function () {
            this._addPrimToDirtyList(this);
        };
        Canvas2D.prototype._updateCanvasState = function () {
            // Check if the update has already been made for this render Frame
            if (this.scene.getRenderId() === this._updateRenderId) {
                return;
            }
            // Detect a change of rendering size
            var renderingSizeChanged = false;
            var newWidth = this.engine.getRenderWidth();
            if (newWidth !== this._renderingSize.width) {
                renderingSizeChanged = true;
            }
            this._renderingSize.width = newWidth;
            var newHeight = this.engine.getRenderHeight();
            if (newHeight !== this._renderingSize.height) {
                renderingSizeChanged = true;
            }
            this._renderingSize.height = newHeight;
            // If the canvas fit the rendering size and it changed, update
            if (renderingSizeChanged && this._fitRenderingDevice) {
                this.size = this._renderingSize;
                if (this._background) {
                    this._background.size = this.size;
                }
                // Dirty the Layout at the Canvas level to recompute as the size changed
                this._setLayoutDirty();
            }
            var context = new BABYLON.PrepareRender2DContext();
            ++this._globalTransformProcessStep;
            this.updateCachedStates(false);
            this._prepareGroupRender(context);
            this._updateRenderId = this.scene.getRenderId();
        };
        /**
         * Method that renders the Canvas, you should not invoke
         */
        Canvas2D.prototype._render = function () {
            this._updateCanvasState();
            if (this._primPointerInfo.canvasPointerPos) {
                this._updateIntersectionList(this._primPointerInfo.canvasPointerPos, false);
                this._updateOverStatus(); // TODO this._primPointerInfo may not be up to date!
            }
            this.engine.setState(false);
            this._groupRender();
            // If the canvas is cached at canvas level, we must manually render the sprite that will display its content
            if (this._cachingStrategy === Canvas2D.CACHESTRATEGY_CANVAS && this._cachedCanvasGroup) {
                this._cachedCanvasGroup._renderCachedCanvas();
            }
        };
        /**
         * Internal method that allocate a cache for the given group.
         * Caching is made using a collection of MapTexture where many groups have their bitmap cache stored inside.
         * @param group The group to allocate the cache of.
         * @return custom type with the PackedRect instance giving information about the cache location into the texture and also the MapTexture instance that stores the cache.
         */
        Canvas2D.prototype._allocateGroupCache = function (group, parent, minSize) {
            // Determine size
            var size = group.actualSize;
            size = new BABYLON.Size(Math.ceil(size.width), Math.ceil(size.height));
            if (minSize) {
                size.width = Math.max(minSize.width, size.width);
                size.height = Math.max(minSize.height, size.height);
            }
            if (!this._groupCacheMaps) {
                this._groupCacheMaps = new Array();
            }
            // Try to find a spot in one of the cached texture
            var res = null;
            for (var _i = 0, _a = this._groupCacheMaps; _i < _a.length; _i++) {
                var map = _a[_i];
                var node = map.allocateRect(size);
                if (node) {
                    res = { node: node, texture: map };
                    break;
                }
            }
            // Couldn't find a map that could fit the rect, create a new map for it
            if (!res) {
                var mapSize = new BABYLON.Size(Canvas2D._groupTextureCacheSize, Canvas2D._groupTextureCacheSize);
                // Check if the predefined size would fit, other create a custom size using the nearest bigger power of 2
                if (size.width > mapSize.width || size.height > mapSize.height) {
                    mapSize.width = Math.pow(2, Math.ceil(Math.log(size.width) / Math.log(2)));
                    mapSize.height = Math.pow(2, Math.ceil(Math.log(size.height) / Math.log(2)));
                }
                var id = "groupsMapChache" + this._mapCounter + "forCanvas" + this.id;
                map = new BABYLON.MapTexture(id, this._scene, mapSize);
                this._groupCacheMaps.push(map);
                var node = map.allocateRect(size);
                res = { node: node, texture: map };
            }
            // Check if we have to create a Sprite that will display the content of the Canvas which is cached.
            // Don't do it in case of the group being a worldspace canvas (because its texture is bound to a WorldSpaceCanvas node)
            if (group !== this || this._isScreeSpace) {
                var node = res.node;
                // Special case if the canvas is entirely cached: create a group that will have a single sprite it will be rendered specifically at the very end of the rendering process
                if (this._cachingStrategy === Canvas2D.CACHESTRATEGY_CANVAS) {
                    this._cachedCanvasGroup = BABYLON.Group2D._createCachedCanvasGroup(this);
                    var sprite = new BABYLON.Sprite2D(map, { parent: this._cachedCanvasGroup, id: "__cachedCanvasSprite__", spriteSize: node.contentSize, spriteLocation: node.pos });
                    sprite.zOrder = 1;
                    sprite.origin = BABYLON.Vector2.Zero();
                }
                else {
                    var sprite = new BABYLON.Sprite2D(map, { parent: parent, id: "__cachedSpriteOfGroup__" + group.id, x: group.actualPosition.x, y: group.actualPosition.y, spriteSize: node.contentSize, spriteLocation: node.pos });
                    sprite.origin = group.origin.clone();
                    res.sprite = sprite;
                }
            }
            return res;
        };
        /**
         * Get a Solid Color Brush instance matching the given color.
         * @param color The color to retrieve
         * @return A shared instance of the SolidColorBrush2D class that use the given color
         */
        Canvas2D.GetSolidColorBrush = function (color) {
            return Canvas2D._solidColorBrushes.getOrAddWithFactory(color.toHexString(), function () { return new BABYLON.SolidColorBrush2D(color.clone(), true); });
        };
        /**
         * Get a Solid Color Brush instance matching the given color expressed as a CSS formatted hexadecimal value.
         * @param color The color to retrieve
         * @return A shared instance of the SolidColorBrush2D class that uses the given color
         */
        Canvas2D.GetSolidColorBrushFromHex = function (hexValue) {
            return Canvas2D._solidColorBrushes.getOrAddWithFactory(hexValue, function () { return new BABYLON.SolidColorBrush2D(BABYLON.Color4.FromHexString(hexValue), true); });
        };
        Canvas2D.GetGradientColorBrush = function (color1, color2, translation, rotation, scale) {
            if (translation === void 0) { translation = BABYLON.Vector2.Zero(); }
            if (rotation === void 0) { rotation = 0; }
            if (scale === void 0) { scale = 1; }
            return Canvas2D._gradientColorBrushes.getOrAddWithFactory(BABYLON.GradientColorBrush2D.BuildKey(color1, color2, translation, rotation, scale), function () { return new BABYLON.GradientColorBrush2D(color1, color2, translation, rotation, scale, true); });
        };
        Canvas2D.GetBrushFromString = function (brushString) {
            // Note: yes, I hate/don't know RegEx.. Feel free to add your contribution to the cause!
            brushString = brushString.trim();
            var split = brushString.split(",");
            // Solid, formatted as: "[solid:]#FF808080"
            if (split.length === 1) {
                var value = null;
                if (brushString.indexOf("solid:") === 0) {
                    value = brushString.substr(6).trim();
                }
                else if (brushString.indexOf("#") === 0) {
                    value = brushString;
                }
                else {
                    return null;
                }
                return Canvas2D.GetSolidColorBrushFromHex(value);
            }
            else {
                if (split[0].indexOf("gradient:") === 0) {
                    split[0] = split[0].substr(9).trim();
                }
                try {
                    var start = BABYLON.Color4.FromHexString(split[0].trim());
                    var end = BABYLON.Color4.FromHexString(split[1].trim());
                    var t = BABYLON.Vector2.Zero();
                    if (split.length > 2) {
                        var v = split[2].trim();
                        if (v.charAt(0) !== "[" || v.charAt(v.length - 1) !== "]") {
                            return null;
                        }
                        var sep = v.indexOf(":");
                        var x = parseFloat(v.substr(1, sep));
                        var y = parseFloat(v.substr(sep + 1, v.length - (sep + 1)));
                        t = new BABYLON.Vector2(x, y);
                    }
                    var r = 0;
                    if (split.length > 3) {
                        r = BABYLON.Tools.ToRadians(parseFloat(split[3].trim()));
                    }
                    var s = 1;
                    if (split.length > 4) {
                        s = parseFloat(split[4].trim());
                    }
                    return Canvas2D.GetGradientColorBrush(start, end, t, r, s);
                }
                catch (e) {
                    return null;
                }
            }
        };
        /**
         * In this strategy only the direct children groups of the Canvas will be cached, their whole content (whatever the sub groups they have) into a single bitmap.
         * This strategy doesn't allow primitives added directly as children of the Canvas.
         * You typically want to use this strategy of a screenSpace fullscreen canvas: you don't want a bitmap cache taking the whole screen resolution but still want the main contents (say UI in the topLeft and rightBottom for instance) to be efficiently cached.
         */
        Canvas2D.CACHESTRATEGY_TOPLEVELGROUPS = 1;
        /**
         * In this strategy each group will have its own cache bitmap (except if a given group explicitly defines the DONTCACHEOVERRIDE or CACHEINPARENTGROUP behaviors).
         * This strategy is typically used if the canvas has some groups that are frequently animated. Unchanged ones will have a steady cache and the others will be refreshed when they change, reducing the redraw operation count to their content only.
         * When using this strategy, group instances can rely on the DONTCACHEOVERRIDE or CACHEINPARENTGROUP behaviors to minimize the amount of cached bitmaps.
         * Note that in this mode the Canvas itself is not cached, it only contains the sprites of its direct children group to render, there's no point to cache the whole canvas, sprites will be rendered pretty efficiently, the memory cost would be too great for the value of it.
         */
        Canvas2D.CACHESTRATEGY_ALLGROUPS = 2;
        /**
         * In this strategy the whole canvas is cached into a single bitmap containing every primitives it owns, at the exception of the ones that are owned by a group having the DONTCACHEOVERRIDE behavior (these primitives will be directly drawn to the viewport at each render for screenSpace Canvas or be part of the Canvas cache bitmap for worldSpace Canvas).
         */
        Canvas2D.CACHESTRATEGY_CANVAS = 3;
        /**
         * This strategy is used to recompose/redraw the canvas entirely at each viewport render.
         * Use this strategy if memory is a concern above rendering performances and/or if the canvas is frequently animated (hence reducing the benefits of caching).
         * Note that you can't use this strategy for WorldSpace Canvas, they need at least a top level group caching.
         */
        Canvas2D.CACHESTRATEGY_DONTCACHE = 4;
        Canvas2D.hierarchyLevelMaxSiblingCount = 10;
        Canvas2D._interInfo = new BABYLON.IntersectInfo2D();
        /**
         * Define the default size used for both the width and height of a MapTexture to allocate.
         * Note that some MapTexture might be bigger than this size if the first node to allocate is bigger in width or height
         */
        Canvas2D._groupTextureCacheSize = 1024;
        Canvas2D._solidColorBrushes = new BABYLON.StringDictionary();
        Canvas2D._gradientColorBrushes = new BABYLON.StringDictionary();
        Canvas2D = __decorate([
            BABYLON.className("Canvas2D")
        ], Canvas2D);
        return Canvas2D;
    }(BABYLON.Group2D));
    BABYLON.Canvas2D = Canvas2D;
    var WorldSpaceCanvas2D = (function (_super) {
        __extends(WorldSpaceCanvas2D, _super);
        /**
         * Create a new 2D WorldSpace Rendering Canvas, it is a 2D rectangle that has a size (width/height) and a world transformation information to place it in the world space.
         * This kind of canvas can't have its Primitives directly drawn in the Viewport, they need to be cached in a bitmap at some point, as a consequence the DONT_CACHE strategy is unavailable. For now only CACHESTRATEGY_CANVAS is supported, but the remaining strategies will be soon.
         * @param scene the Scene that owns the Canvas
         * @param size the dimension of the Canvas in World Space
         * Options:
         *  - id: a text identifier, for information purpose only, default is null.
         *  - position the position of the Canvas in World Space, default is [0,0,0]
         *  - rotation the rotation of the Canvas in World Space, default is Quaternion.Identity()
         *  - renderScaleFactor A scale factor applied to create the rendering texture that will be mapped in the Scene Rectangle. If you set 2 for instance the texture will be twice large in width and height. A greater value will allow to achieve a better rendering quality. Default value is 1.
         * BE AWARE that the Canvas true dimension will be size*renderScaleFactor, then all coordinates and size will have to be express regarding this size.
         * TIPS: if you want a renderScaleFactor independent reference of frame, create a child Group2D in the Canvas with position 0,0 and size set to null, then set its scale property to the same amount than the renderScaleFactor, put all your primitive inside using coordinates regarding the size property you pick for the Canvas and you'll be fine.
         * - sideOrientation: Unexpected behavior occur if the value is different from Mesh.DEFAULTSIDE right now, so please use this one, which is the default.
         * - cachingStrategy Must be CACHESTRATEGY_CANVAS for now, which is the default.
         *  - enableInteraction: if true the pointer events will be listened and rerouted to the appropriate primitives of the Canvas2D through the Prim2DBase.onPointerEventObservable observable property. Default is false (the opposite of ScreenSpace).
         * - isVisible: true if the canvas must be visible, false for hidden. Default is true.
         * - customWorldSpaceNode: if specified the Canvas will be rendered in this given Node. But it's the responsibility of the caller to set the "worldSpaceToNodeLocal" property to compute the hit of the mouse ray into the node (in world coordinate system) as well as rendering the cached bitmap in the node itself. The properties cachedRect and cachedTexture of Group2D will give you what you need to do that.
         */
        function WorldSpaceCanvas2D(scene, size, settings) {
            BABYLON.Prim2DBase._isCanvasInit = true;
            var s = settings;
            s.isScreenSpace = false;
            s.size = size.clone();
            settings.cachingStrategy = (settings.cachingStrategy == null) ? Canvas2D.CACHESTRATEGY_CANVAS : settings.cachingStrategy;
            if (settings.cachingStrategy !== Canvas2D.CACHESTRATEGY_CANVAS) {
                throw new Error("Right now only the CACHESTRATEGY_CANVAS cache Strategy is supported for WorldSpace Canvas. More will come soon!");
            }
            _super.call(this, scene, settings);
            BABYLON.Prim2DBase._isCanvasInit = false;
            //if (cachingStrategy === Canvas2D.CACHESTRATEGY_DONTCACHE) {
            //    throw new Error("CACHESTRATEGY_DONTCACHE cache Strategy can't be used for WorldSpace Canvas");
            //}
            //let enableInteraction = settings ? settings.enableInteraction : true;
            var createWorldSpaceNode = !settings || (settings.customWorldSpaceNode == null);
            //let isVisible = settings ? settings.isVisible || true : true;
            var id = settings ? settings.id || null : null;
            //let rsf = settings ? settings.renderScaleFactor || 1 : 1;
            //let c = new Canvas2D();
            //c.setupCanvas(scene, id, new Size(size.width, size.height), rsf, false, cs, enableInteraction, new Vector2(0.5, 0.5), isVisible, null, null, null, null, null, null);
            if (createWorldSpaceNode) {
                var plane = new BABYLON.WorldSpaceCanvas2DNode(id, scene, this);
                var vertexData = BABYLON.VertexData.CreatePlane({
                    width: size.width,
                    height: size.height,
                    sideOrientation: settings && settings.sideOrientation || BABYLON.Mesh.DEFAULTSIDE
                });
                var mtl = new BABYLON.StandardMaterial(id + "_Material", scene);
                this.applyCachedTexture(vertexData, mtl);
                vertexData.applyToMesh(plane, false);
                mtl.specularColor = new BABYLON.Color3(0, 0, 0);
                mtl.disableLighting = true;
                mtl.useAlphaFromDiffuseTexture = true;
                plane.position = settings && settings.worldPosition || BABYLON.Vector3.Zero();
                plane.rotationQuaternion = settings && settings.worldRotation || BABYLON.Quaternion.Identity();
                plane.material = mtl;
                this._worldSpaceNode = plane;
            }
            else {
                this._worldSpaceNode = settings.customWorldSpaceNode;
            }
            //            return c;
        }
        WorldSpaceCanvas2D = __decorate([
            BABYLON.className("WorldSpaceCanvas2D")
        ], WorldSpaceCanvas2D);
        return WorldSpaceCanvas2D;
    }(Canvas2D));
    BABYLON.WorldSpaceCanvas2D = WorldSpaceCanvas2D;
    var ScreenSpaceCanvas2D = (function (_super) {
        __extends(ScreenSpaceCanvas2D, _super);
        /**
         * Create a new 2D ScreenSpace Rendering Canvas, it is a 2D rectangle that has a size (width/height) and a position relative to the bottom/left corner of the screen.
         * ScreenSpace Canvas will be drawn in the Viewport as a 2D Layer lying to the top of the 3D Scene. Typically used for traditional UI.
         * All caching strategies will be available.
         * PLEASE NOTE: the origin of a Screen Space Canvas is set to [0;0] (bottom/left) which is different than the default origin of a Primitive which is centered [0.5;0.5]
         * @param scene the Scene that owns the Canvas
         * Options:
         *  - id: a text identifier, for information purpose only
         *  - pos: the position of the canvas, relative from the bottom/left of the scene's viewport. Alternatively you can set the x and y properties directly. Default value is [0, 0]
         *  - size: the Size of the canvas. Alternatively the width and height properties can be set. If null two behaviors depend on the cachingStrategy: if it's CACHESTRATEGY_CACHECANVAS then it will always auto-fit the rendering device, in all the other modes it will fit the content of the Canvas
         *  - cachingStrategy: either CACHESTRATEGY_TOPLEVELGROUPS, CACHESTRATEGY_ALLGROUPS, CACHESTRATEGY_CANVAS, CACHESTRATEGY_DONTCACHE. Please refer to their respective documentation for more information. Default is Canvas2D.CACHESTRATEGY_DONTCACHE
         *  - enableInteraction: if true the pointer events will be listened and rerouted to the appropriate primitives of the Canvas2D through the Prim2DBase.onPointerEventObservable observable property. Default is true.
         *  - isVisible: true if the canvas must be visible, false for hidden. Default is true.
         *  - marginTop/Left/Right/Bottom: define the margin for the corresponding edge, if all of them are null, margin is not used in layout computing. Default Value is null for each.
         *  - hAlighment: define horizontal alignment of the Canvas, alignment is optional, default value null: no alignment.
         *  - vAlighment: define horizontal alignment of the Canvas, alignment is optional, default value null: no alignment.
         */
        function ScreenSpaceCanvas2D(scene, settings) {
            BABYLON.Prim2DBase._isCanvasInit = true;
            _super.call(this, scene, settings);
            //let c = new Canvas2D();
            //if (!settings) {
            //    c.setupCanvas(scene, null, null, 1, true, Canvas2D.CACHESTRATEGY_DONTCACHE, true, Vector2.Zero(), true, null, null, null, null, null, null);
            //    c.position = Vector2.Zero();
            //} else {
            //    let pos = settings.position || new Vector2(settings.x || 0, settings.y || 0);
            //    let size = (!settings.size && !settings.width && !settings.height) ? null : (settings.size || (new Size(settings.width || 0, settings.height || 0)));
            //    c.setupCanvas(scene, settings.id || null, size, 1, true, settings.cachingStrategy || Canvas2D.CACHESTRATEGY_DONTCACHE, settings.enableInteraction || true, settings.origin || Vector2.Zero(), settings.isVisible || true, settings.marginTop, settings.marginLeft, settings.marginRight, settings.marginBottom, settings.hAlignment || PrimitiveAlignment.AlignLeft, settings.vAlignment || PrimitiveAlignment.AlignTop);
            //    c.position = pos;
            //}
            //return c;
        }
        ScreenSpaceCanvas2D = __decorate([
            BABYLON.className("ScreenSpaceCanvas2D")
        ], ScreenSpaceCanvas2D);
        return ScreenSpaceCanvas2D;
    }(Canvas2D));
    BABYLON.ScreenSpaceCanvas2D = ScreenSpaceCanvas2D;
})(BABYLON || (BABYLON = {}));
//# sourceMappingURL=babylon.canvas2d.js.map
=======
var __extends = (this && this.__extends) || function (d, b) {
    for (var p in b) if (b.hasOwnProperty(p)) d[p] = b[p];
    function __() { this.constructor = d; }
    d.prototype = b === null ? Object.create(b) : (__.prototype = b.prototype, new __());
};
var __decorate = (this && this.__decorate) || function (decorators, target, key, desc) {
    var c = arguments.length, r = c < 3 ? target : desc === null ? desc = Object.getOwnPropertyDescriptor(target, key) : desc, d;
    if (typeof Reflect === "object" && typeof Reflect.decorate === "function") r = Reflect.decorate(decorators, target, key, desc);
    else for (var i = decorators.length - 1; i >= 0; i--) if (d = decorators[i]) r = (c < 3 ? d(r) : c > 3 ? d(target, key, r) : d(target, key)) || r;
    return c > 3 && r && Object.defineProperty(target, key, r), r;
};
var BABYLON;
(function (BABYLON) {
    var Canvas2DEngineBoundData = (function () {
        function Canvas2DEngineBoundData() {
            this._modelCache = new BABYLON.StringDictionary();
        }
        Canvas2DEngineBoundData.prototype.GetOrAddModelCache = function (key, factory) {
            return this._modelCache.getOrAddWithFactory(key, factory);
        };
        Canvas2DEngineBoundData.prototype.DisposeModelRenderCache = function (modelRenderCache) {
            if (!modelRenderCache.isDisposed) {
                return false;
            }
            this._modelCache.remove(modelRenderCache.modelKey);
            return true;
        };
        return Canvas2DEngineBoundData;
    })();
    BABYLON.Canvas2DEngineBoundData = Canvas2DEngineBoundData;
    var Canvas2D = (function (_super) {
        __extends(Canvas2D, _super);
        function Canvas2D() {
            var _this = this;
            _super.apply(this, arguments);
            /**
             * If you set your own WorldSpaceNode to display the Canvas2D you have to provide your own implementation of this method which computes the local position in the Canvas based on the given 3D World one.
             * Beware that you have to take under consideration the origin and the renderScaleFactor in your calculations! Good luck!
             */
            this.worldSpaceToNodeLocal = function (worldPos) {
                var node = _this._worldSpaceNode;
                if (!node) {
                    return;
                }
                var mtx = node.getWorldMatrix().clone();
                mtx.invert();
                var v = BABYLON.Vector3.TransformCoordinates(worldPos, mtx);
                var rsf = _this._renderScaleFactor;
                var res = new BABYLON.Vector2(v.x * rsf, v.y * rsf);
                var size = _this.actualSize;
                var o = _this.origin;
                res.x += size.width * o.x;
                res.y += size.width * o.y;
                return res;
            };
            this._notifDebugMode = false;
            this._mapCounter = 0;
        }
        /**
         * Create a new 2D ScreenSpace Rendering Canvas, it is a 2D rectangle that has a size (width/height) and a position relative to the bottom/left corner of the screen.
         * ScreenSpace Canvas will be drawn in the Viewport as a 2D Layer lying to the top of the 3D Scene. Typically used for traditional UI.
         * All caching strategies will be available.
         * PLEASE NOTE: the origin of a Screen Space Canvas is set to [0;0] (bottom/left) which is different than the default origin of a Primitive which is centered [0.5;0.5]
         * @param scene the Scene that owns the Canvas
         * Options:
         *  - id: a text identifier, for information purpose only
         *  - pos: the position of the canvas, relative from the bottom/left of the scene's viewport. Alternatively you can set the x and y properties directly. Default value is [0, 0]
         *  - size: the Size of the canvas. Alternatively the width and height properties can be set. If null two behaviors depend on the cachingStrategy: if it's CACHESTRATEGY_CACHECANVAS then it will always auto-fit the rendering device, in all the other modes it will fit the content of the Canvas
         *  - cachingStrategy: either CACHESTRATEGY_TOPLEVELGROUPS, CACHESTRATEGY_ALLGROUPS, CACHESTRATEGY_CANVAS, CACHESTRATEGY_DONTCACHE. Please refer to their respective documentation for more information. Default is Canvas2D.CACHESTRATEGY_DONTCACHE
         *  - enableInteraction: if true the pointer events will be listened and rerouted to the appropriate primitives of the Canvas2D through the Prim2DBase.onPointerEventObservable observable property. Default is true.
         *  - isVisible: true if the canvas must be visible, false for hidden. Default is true.
         *  - marginTop/Left/Right/Bottom: define the margin for the corresponding edge, if all of them are null, margin is not used in layout computing. Default Value is null for each.
         *  - hAlighment: define horizontal alignment of the Canvas, alignment is optional, default value null: no alignment.
         *  - vAlighment: define horizontal alignment of the Canvas, alignment is optional, default value null: no alignment.
         */
        Canvas2D.CreateScreenSpace = function (scene, options) {
            var c = new Canvas2D();
            if (!options) {
                c.setupCanvas(scene, null, null, 1, true, Canvas2D.CACHESTRATEGY_DONTCACHE, true, BABYLON.Vector2.Zero(), true, null, null, null, null, null, null);
                c.position = BABYLON.Vector2.Zero();
            }
            else {
                var pos = options.position || new BABYLON.Vector2(options.x || 0, options.y || 0);
                var size = (!options.size && !options.width && !options.height) ? null : (options.size || (new BABYLON.Size(options.width || 0, options.height || 0)));
                c.setupCanvas(scene, options.id || null, size, 1, true, options.cachingStrategy || Canvas2D.CACHESTRATEGY_DONTCACHE, options.enableInteraction || true, options.origin || BABYLON.Vector2.Zero(), options.isVisible || true, options.marginTop, options.marginLeft, options.marginRight, options.marginBottom, options.hAlignment || BABYLON.Prim2DBase.HAlignLeft, options.vAlignment || BABYLON.Prim2DBase.VAlignTop);
                c.position = pos;
            }
            return c;
        };
        /**
         * Create a new 2D WorldSpace Rendering Canvas, it is a 2D rectangle that has a size (width/height) and a world transformation information to place it in the world space.
         * This kind of canvas can't have its Primitives directly drawn in the Viewport, they need to be cached in a bitmap at some point, as a consequence the DONT_CACHE strategy is unavailable. For now only CACHESTRATEGY_CANVAS is supported, but the remaining strategies will be soon.
         * @param scene the Scene that owns the Canvas
         * @param size the dimension of the Canvas in World Space
         * Options:
         *  - id: a text identifier, for information purpose only, default is null.
         *  - position the position of the Canvas in World Space, default is [0,0,0]
         *  - rotation the rotation of the Canvas in World Space, default is Quaternion.Identity()
         *  - renderScaleFactor A scale factor applied to create the rendering texture that will be mapped in the Scene Rectangle. If you set 2 for instance the texture will be twice large in width and height. A greater value will allow to achieve a better rendering quality. Default value is 1.
         * BE AWARE that the Canvas true dimension will be size*renderScaleFactor, then all coordinates and size will have to be express regarding this size.
         * TIPS: if you want a renderScaleFactor independent reference of frame, create a child Group2D in the Canvas with position 0,0 and size set to null, then set its scale property to the same amount than the renderScaleFactor, put all your primitive inside using coordinates regarding the size property you pick for the Canvas and you'll be fine.
         * - sideOrientation: Unexpected behavior occur if the value is different from Mesh.DEFAULTSIDE right now, so please use this one, which is the default.
         * - cachingStrategy Must be CACHESTRATEGY_CANVAS for now, which is the default.
         *  - enableInteraction: if true the pointer events will be listened and rerouted to the appropriate primitives of the Canvas2D through the Prim2DBase.onPointerEventObservable observable property. Default is false (the opposite of ScreenSpace).
         * - isVisible: true if the canvas must be visible, false for hidden. Default is true.
         * - customWorldSpaceNode: if specified the Canvas will be rendered in this given Node. But it's the responsibility of the caller to set the "worldSpaceToNodeLocal" property to compute the hit of the mouse ray into the node (in world coordinate system) as well as rendering the cached bitmap in the node itself. The properties cachedRect and cachedTexture of Group2D will give you what you need to do that.
         */
        Canvas2D.CreateWorldSpace = function (scene, size, options) {
            var cs = options && options.cachingStrategy || Canvas2D.CACHESTRATEGY_CANVAS;
            if (cs !== Canvas2D.CACHESTRATEGY_CANVAS) {
                throw new Error("Right now only the CACHESTRATEGY_CANVAS cache Strategy is supported for WorldSpace Canvas. More will come soon!");
            }
            //if (cachingStrategy === Canvas2D.CACHESTRATEGY_DONTCACHE) {
            //    throw new Error("CACHESTRATEGY_DONTCACHE cache Strategy can't be used for WorldSpace Canvas");
            //}
            var enableInteraction = options ? options.enableInteraction : true;
            var createWorldSpaceNode = !options || (options.customWorldSpaceNode == null);
            var isVisible = options ? options.isVisible || true : true;
            var id = options ? options.id || null : null;
            var rsf = options ? options.renderScaleFactor || 1 : 1;
            var c = new Canvas2D();
            c.setupCanvas(scene, id, new BABYLON.Size(size.width, size.height), rsf, false, cs, enableInteraction, new BABYLON.Vector2(0.5, 0.5), isVisible, null, null, null, null, null, null);
            if (createWorldSpaceNode) {
                var plane = new BABYLON.WorldSpaceCanvas2D(id, scene, c);
                var vertexData = BABYLON.VertexData.CreatePlane({
                    width: size.width,
                    height: size.height,
                    sideOrientation: options && options.sideOrientation || BABYLON.Mesh.DEFAULTSIDE
                });
                var mtl = new BABYLON.StandardMaterial(id + "_Material", scene);
                c.applyCachedTexture(vertexData, mtl);
                vertexData.applyToMesh(plane, false);
                mtl.specularColor = new BABYLON.Color3(0, 0, 0);
                mtl.disableLighting = true;
                mtl.useAlphaFromDiffuseTexture = true;
                plane.position = options && options.position || BABYLON.Vector3.Zero();
                plane.rotationQuaternion = options && options.rotation || BABYLON.Quaternion.Identity();
                plane.material = mtl;
                c._worldSpaceNode = plane;
            }
            else {
                c._worldSpaceNode = options.customWorldSpaceNode;
            }
            return c;
        };
        Canvas2D.prototype.setupCanvas = function (scene, name, size, renderScaleFactor, isScreenSpace, cachingstrategy, enableInteraction, origin, isVisible, marginTop, marginLeft, marginRight, marginBottom, hAlign, vAlign) {
            var _this = this;
            var engine = scene.getEngine();
            this._fitRenderingDevice = !size;
            if (!size) {
                size = new BABYLON.Size(engine.getRenderWidth(), engine.getRenderHeight());
            }
            else {
                size.height *= renderScaleFactor;
                size.width *= renderScaleFactor;
            }
            this.__engineData = engine.getOrAddExternalDataWithFactory("__BJSCANVAS2D__", function (k) { return new Canvas2DEngineBoundData(); });
            this._renderScaleFactor = renderScaleFactor;
            this._cachingStrategy = cachingstrategy;
            this._primPointerInfo = new BABYLON.PrimitivePointerInfo();
            this._capturedPointers = new BABYLON.StringDictionary();
            this._pickStartingPosition = BABYLON.Vector2.Zero();
            this.setupGroup2D(this, null, name, BABYLON.Vector2.Zero(), origin, size, isVisible, this._cachingStrategy === Canvas2D.CACHESTRATEGY_ALLGROUPS ? BABYLON.Group2D.GROUPCACHEBEHAVIOR_DONTCACHEOVERRIDE : BABYLON.Group2D.GROUPCACHEBEHAVIOR_FOLLOWCACHESTRATEGY, marginTop, marginLeft, marginRight, marginBottom, hAlign, vAlign);
            this._hierarchyLevelMaxSiblingCount = 10;
            this._hierarchyDepthOffset = 0;
            this._siblingDepthOffset = 1 / this._hierarchyLevelMaxSiblingCount;
            this._scene = scene;
            this._engine = engine;
            this._renderingSize = new BABYLON.Size(0, 0);
            // Register scene dispose to also dispose the canvas when it'll happens
            scene.onDisposeObservable.add(function (d, s) {
                _this.dispose();
            });
            if (cachingstrategy !== Canvas2D.CACHESTRATEGY_TOPLEVELGROUPS) {
                this._background = BABYLON.Rectangle2D.Create(this, { id: "###CANVAS BACKGROUND###", width: size.width, height: size.height });
                this._background.isPickable = false;
                this._background.origin = BABYLON.Vector2.Zero();
                this._background.levelVisible = false;
            }
            this._isScreeSpace = isScreenSpace;
            if (this._isScreeSpace) {
                this._afterRenderObserver = this._scene.onAfterRenderObservable.add(function (d, s) {
                    _this._engine.clear(null, false, true);
                    _this._render();
                });
            }
            else {
                this._beforeRenderObserver = this._scene.onBeforeRenderObservable.add(function (d, s) {
                    _this._render();
                });
            }
            this._supprtInstancedArray = this._engine.getCaps().instancedArrays !== null;
            //            this._supprtInstancedArray = false; // TODO REMOVE!!!
            this._setupInteraction(enableInteraction);
        };
        Object.defineProperty(Canvas2D.prototype, "hierarchyLevelMaxSiblingCount", {
            get: function () {
                return this._hierarchyLevelMaxSiblingCount;
            },
            enumerable: true,
            configurable: true
        });
        Canvas2D.prototype._setupInteraction = function (enable) {
            var _this = this;
            // No change detection
            if (enable === this._interactionEnabled) {
                return;
            }
            // Set the new state
            this._interactionEnabled = enable;
            // ScreenSpace mode
            if (this._isScreeSpace) {
                // Disable interaction
                if (!enable) {
                    if (this._scenePrePointerObserver) {
                        this.scene.onPrePointerObservable.remove(this._scenePrePointerObserver);
                        this._scenePrePointerObserver = null;
                    }
                    return;
                }
                // Enable Interaction
                // Register the observable
                this._scenePrePointerObserver = this.scene.onPrePointerObservable.add(function (e, s) {
                    var hs = 1 / _this.engine.getHardwareScalingLevel();
                    var localPos = e.localPosition.multiplyByFloats(hs, hs);
                    _this._handlePointerEventForInteraction(e, localPos, s);
                });
            }
            else {
                var scene = this.scene;
                if (enable) {
                    scene.constantlyUpdateMeshUnderPointer = true;
                    this._scenePointerObserver = scene.onPointerObservable.add(function (e, s) {
                        if (e.pickInfo.hit && e.pickInfo.pickedMesh === _this._worldSpaceNode && _this.worldSpaceToNodeLocal) {
                            var localPos = _this.worldSpaceToNodeLocal(e.pickInfo.pickedPoint);
                            _this._handlePointerEventForInteraction(e, localPos, s);
                        }
                    });
                }
                else {
                    if (this._scenePointerObserver) {
                        this.scene.onPointerObservable.remove(this._scenePointerObserver);
                        this._scenePointerObserver = null;
                    }
                }
            }
        };
        /**
         * Internal method, you should use the Prim2DBase version instead
         */
        Canvas2D.prototype._setPointerCapture = function (pointerId, primitive) {
            if (this.isPointerCaptured(pointerId)) {
                return false;
            }
            // Try to capture the pointer on the HTML side
            try {
                this.engine.getRenderingCanvas().setPointerCapture(pointerId);
            }
            catch (e) {
            }
            this._primPointerInfo.updateRelatedTarget(primitive, BABYLON.Vector2.Zero());
            this._bubbleNotifyPrimPointerObserver(primitive, BABYLON.PrimitivePointerInfo.PointerGotCapture, null);
            this._capturedPointers.add(pointerId.toString(), primitive);
            return true;
        };
        /**
         * Internal method, you should use the Prim2DBase version instead
         */
        Canvas2D.prototype._releasePointerCapture = function (pointerId, primitive) {
            if (this._capturedPointers.get(pointerId.toString()) !== primitive) {
                return false;
            }
            // Try to release the pointer on the HTML side
            try {
                this.engine.getRenderingCanvas().releasePointerCapture(pointerId);
            }
            catch (e) {
            }
            this._primPointerInfo.updateRelatedTarget(primitive, BABYLON.Vector2.Zero());
            this._bubbleNotifyPrimPointerObserver(primitive, BABYLON.PrimitivePointerInfo.PointerLostCapture, null);
            this._capturedPointers.remove(pointerId.toString());
            return true;
        };
        /**
         * Determine if the given pointer is captured or not
         * @param pointerId the Id of the pointer
         * @return true if it's captured, false otherwise
         */
        Canvas2D.prototype.isPointerCaptured = function (pointerId) {
            return this._capturedPointers.contains(pointerId.toString());
        };
        Canvas2D.prototype.getCapturedPrimitive = function (pointerId) {
            // Avoid unnecessary lookup
            if (this._capturedPointers.count === 0) {
                return null;
            }
            return this._capturedPointers.get(pointerId.toString());
        };
        Canvas2D.prototype._handlePointerEventForInteraction = function (eventData, localPosition, eventState) {
            // Dispose check
            if (this.isDisposed) {
                return;
            }
            // Update the this._primPointerInfo structure we'll send to observers using the PointerEvent data
            this._updatePointerInfo(eventData, localPosition);
            var capturedPrim = this.getCapturedPrimitive(this._primPointerInfo.pointerId);
            // Make sure the intersection list is up to date, we maintain this list either in response of a mouse event (here) or before rendering the canvas.
            // Why before rendering the canvas? because some primitives may move and get away/under the mouse cursor (which is not moving). So we need to update at both location in order to always have an accurate list, which is needed for the hover state change.
            this._updateIntersectionList(this._primPointerInfo.canvasPointerPos, capturedPrim !== null);
            // Update the over status, same as above, it's could be done here or during rendering, but will be performed only once per render frame
            this._updateOverStatus();
            // Check if we have nothing to raise
            if (!this._actualOverPrimitive && !capturedPrim) {
                return;
            }
            // Update the relatedTarget info with the over primitive or the captured one (if any)
            var targetPrim = capturedPrim || this._actualOverPrimitive.prim;
            var targetPointerPos = capturedPrim ? this._primPointerInfo.canvasPointerPos.subtract(new BABYLON.Vector2(targetPrim.globalTransform.m[12], targetPrim.globalTransform.m[13])) : this._actualOverPrimitive.intersectionLocation;
            this._primPointerInfo.updateRelatedTarget(targetPrim, targetPointerPos);
            // Analyze the pointer event type and fire proper events on the primitive
            if (eventData.type === BABYLON.PointerEventTypes.POINTERWHEEL) {
                this._bubbleNotifyPrimPointerObserver(targetPrim, BABYLON.PrimitivePointerInfo.PointerMouseWheel, eventData.event);
            }
            else if (eventData.type === BABYLON.PointerEventTypes.POINTERMOVE) {
                this._bubbleNotifyPrimPointerObserver(targetPrim, BABYLON.PrimitivePointerInfo.PointerMove, eventData.event);
            }
            else if (eventData.type === BABYLON.PointerEventTypes.POINTERDOWN) {
                this._bubbleNotifyPrimPointerObserver(targetPrim, BABYLON.PrimitivePointerInfo.PointerDown, eventData.event);
            }
            else if (eventData.type === BABYLON.PointerEventTypes.POINTERUP) {
                this._bubbleNotifyPrimPointerObserver(targetPrim, BABYLON.PrimitivePointerInfo.PointerUp, eventData.event);
            }
        };
        Canvas2D.prototype._updatePointerInfo = function (eventData, localPosition) {
            var pii = this._primPointerInfo;
            if (!pii.canvasPointerPos) {
                pii.canvasPointerPos = BABYLON.Vector2.Zero();
            }
            var camera = this._scene.activeCamera;
            var engine = this._scene.getEngine();
            if (this._isScreeSpace) {
                var cameraViewport = camera.viewport;
                var viewport = cameraViewport.toGlobal(engine.getRenderWidth(), engine.getRenderHeight());
                // Moving coordinates to local viewport world
                var x = localPosition.x - viewport.x;
                var y = localPosition.y - viewport.y;
                pii.canvasPointerPos.x = x - this.position.x;
                pii.canvasPointerPos.y = engine.getRenderHeight() - y - this.position.y;
            }
            else {
                pii.canvasPointerPos.x = localPosition.x;
                pii.canvasPointerPos.y = localPosition.y;
            }
            pii.mouseWheelDelta = 0;
            if (eventData.type === BABYLON.PointerEventTypes.POINTERWHEEL) {
                var event = eventData.event;
                if (event.wheelDelta) {
                    pii.mouseWheelDelta = event.wheelDelta / (BABYLON.PrimitivePointerInfo.MouseWheelPrecision * 40);
                }
                else if (event.detail) {
                    pii.mouseWheelDelta = -event.detail / BABYLON.PrimitivePointerInfo.MouseWheelPrecision;
                }
            }
            else {
                var pe = eventData.event;
                pii.ctrlKey = pe.ctrlKey;
                pii.altKey = pe.altKey;
                pii.shiftKey = pe.shiftKey;
                pii.metaKey = pe.metaKey;
                pii.button = pe.button;
                pii.buttons = pe.buttons;
                pii.pointerId = pe.pointerId;
                pii.width = pe.width;
                pii.height = pe.height;
                pii.presssure = pe.pressure;
                pii.tilt.x = pe.tiltX;
                pii.tilt.y = pe.tiltY;
                pii.isCaptured = this.getCapturedPrimitive(pe.pointerId) !== null;
            }
        };
        Canvas2D.prototype._updateIntersectionList = function (mouseLocalPos, isCapture) {
            if (this.scene.getRenderId() === this._intersectionRenderId) {
                return;
            }
            var ii = Canvas2D._interInfo;
            ii.pickPosition.x = mouseLocalPos.x;
            ii.pickPosition.y = mouseLocalPos.y;
            ii.findFirstOnly = false;
            // Fast rejection: test if the mouse pointer is outside the canvas's bounding Info
            if (!isCapture && !this.boundingInfo.doesIntersect(ii.pickPosition)) {
                this._previousIntersectionList = this._actualIntersectionList;
                this._actualIntersectionList = null;
                this._previousOverPrimitive = this._actualOverPrimitive;
                this._actualOverPrimitive = null;
                return;
            }
            this.intersect(ii);
            this._previousIntersectionList = this._actualIntersectionList;
            this._actualIntersectionList = ii.intersectedPrimitives;
            this._previousOverPrimitive = this._actualOverPrimitive;
            this._actualOverPrimitive = ii.topMostIntersectedPrimitive;
            this._intersectionRenderId = this.scene.getRenderId();
        };
        // Based on the previousIntersectionList and the actualInstersectionList we can determined which primitives are being hover state or loosing it
        Canvas2D.prototype._updateOverStatus = function () {
            if ((this.scene.getRenderId() === this._hoverStatusRenderId) || !this._previousIntersectionList || !this._actualIntersectionList) {
                return;
            }
            // Detect a change of over
            var prevPrim = this._previousOverPrimitive ? this._previousOverPrimitive.prim : null;
            var actualPrim = this._actualOverPrimitive ? this._actualOverPrimitive.prim : null;
            if (prevPrim !== actualPrim) {
                // Detect if the current pointer is captured, only fire event if they belong to the capture primitive
                var capturedPrim = this.getCapturedPrimitive(this._primPointerInfo.pointerId);
                // Notify the previous "over" prim that the pointer is no longer over it
                if ((capturedPrim && capturedPrim === prevPrim) || (!capturedPrim && prevPrim)) {
                    this._primPointerInfo.updateRelatedTarget(prevPrim, this._previousOverPrimitive.intersectionLocation);
                    this._bubbleNotifyPrimPointerObserver(prevPrim, BABYLON.PrimitivePointerInfo.PointerOut, null);
                }
                // Notify the new "over" prim that the pointer is over it
                if ((capturedPrim && capturedPrim === actualPrim) || (!capturedPrim && actualPrim)) {
                    this._primPointerInfo.updateRelatedTarget(actualPrim, this._actualOverPrimitive.intersectionLocation);
                    this._bubbleNotifyPrimPointerObserver(actualPrim, BABYLON.PrimitivePointerInfo.PointerOver, null);
                }
            }
            this._hoverStatusRenderId = this.scene.getRenderId();
        };
        Canvas2D.prototype._updatePrimPointerPos = function (prim) {
            if (this._primPointerInfo.isCaptured) {
                this._primPointerInfo.primitivePointerPos = this._primPointerInfo.relatedTargetPointerPos;
            }
            else {
                for (var _i = 0, _a = this._actualIntersectionList; _i < _a.length; _i++) {
                    var pii = _a[_i];
                    if (pii.prim === prim) {
                        this._primPointerInfo.primitivePointerPos = pii.intersectionLocation;
                        return;
                    }
                }
            }
        };
        Canvas2D.prototype._debugExecObserver = function (prim, mask) {
            if (!this._notifDebugMode) {
                return;
            }
            var debug = "";
            for (var i = 0; i < prim.hierarchyDepth; i++) {
                debug += "  ";
            }
            var pii = this._primPointerInfo;
            debug += "[RID:" + this.scene.getRenderId() + "] [" + prim.hierarchyDepth + "] event:" + BABYLON.PrimitivePointerInfo.getEventTypeName(mask) + ", id: " + prim.id + " (" + BABYLON.Tools.getClassName(prim) + "), primPos: " + pii.primitivePointerPos.toString() + ", canvasPos: " + pii.canvasPointerPos.toString();
            console.log(debug);
        };
        Canvas2D.prototype._bubbleNotifyPrimPointerObserver = function (prim, mask, eventData) {
            var ppi = this._primPointerInfo;
            // In case of PointerOver/Out we will first notify the children (but the deepest to the closest) with PointerEnter/Leave
            if ((mask & (BABYLON.PrimitivePointerInfo.PointerOver | BABYLON.PrimitivePointerInfo.PointerOut)) !== 0) {
                this._notifChildren(prim, mask);
            }
            var bubbleCancelled = false;
            var cur = prim;
            while (cur) {
                // Only trigger the observers if the primitive is intersected (except for out)
                if (!bubbleCancelled) {
                    this._updatePrimPointerPos(cur);
                    // Exec the observers
                    this._debugExecObserver(cur, mask);
                    cur._pointerEventObservable.notifyObservers(ppi, mask);
                    this._triggerActionManager(cur, ppi, mask, eventData);
                    // Bubble canceled? If we're not executing PointerOver or PointerOut, quit immediately
                    // If it's PointerOver/Out we have to trigger PointerEnter/Leave no matter what
                    if (ppi.cancelBubble) {
                        if ((mask & (BABYLON.PrimitivePointerInfo.PointerOver | BABYLON.PrimitivePointerInfo.PointerOut)) === 0) {
                            return;
                        }
                        // We're dealing with PointerOver/Out, let's keep looping to fire PointerEnter/Leave, but not Over/Out anymore
                        bubbleCancelled = true;
                    }
                }
                // If bubble is cancel we didn't update the Primitive Pointer Pos yet, let's do it
                if (bubbleCancelled) {
                    this._updatePrimPointerPos(cur);
                }
                // Trigger a PointerEnter corresponding to the PointerOver
                if (mask === BABYLON.PrimitivePointerInfo.PointerOver) {
                    this._debugExecObserver(cur, BABYLON.PrimitivePointerInfo.PointerEnter);
                    cur._pointerEventObservable.notifyObservers(ppi, BABYLON.PrimitivePointerInfo.PointerEnter);
                }
                else if (mask === BABYLON.PrimitivePointerInfo.PointerOut) {
                    this._debugExecObserver(cur, BABYLON.PrimitivePointerInfo.PointerLeave);
                    cur._pointerEventObservable.notifyObservers(ppi, BABYLON.PrimitivePointerInfo.PointerLeave);
                }
                // Loop to the parent
                cur = cur.parent;
            }
        };
        Canvas2D.prototype._triggerActionManager = function (prim, ppi, mask, eventData) {
            var _this = this;
            // Process Trigger related to PointerDown
            if ((mask & BABYLON.PrimitivePointerInfo.PointerDown) !== 0) {
                // On pointer down, record the current position and time to be able to trick PickTrigger and LongPressTrigger
                this._pickStartingPosition = ppi.primitivePointerPos.clone();
                this._pickStartingTime = new Date().getTime();
                this._pickedDownPrim = null;
                if (prim.actionManager) {
                    this._pickedDownPrim = prim;
                    if (prim.actionManager.hasPickTriggers) {
                        var actionEvent = BABYLON.ActionEvent.CreateNewFromPrimitive(prim, ppi.primitivePointerPos, eventData);
                        switch (eventData.button) {
                            case 0:
                                prim.actionManager.processTrigger(BABYLON.ActionManager.OnLeftPickTrigger, actionEvent);
                                break;
                            case 1:
                                prim.actionManager.processTrigger(BABYLON.ActionManager.OnCenterPickTrigger, actionEvent);
                                break;
                            case 2:
                                prim.actionManager.processTrigger(BABYLON.ActionManager.OnRightPickTrigger, actionEvent);
                                break;
                        }
                        prim.actionManager.processTrigger(BABYLON.ActionManager.OnPickDownTrigger, actionEvent);
                    }
                    if (prim.actionManager.hasSpecificTrigger(BABYLON.ActionManager.OnLongPressTrigger)) {
                        window.setTimeout(function () {
                            var ppi = _this._primPointerInfo;
                            var capturedPrim = _this.getCapturedPrimitive(ppi.pointerId);
                            _this._updateIntersectionList(ppi.canvasPointerPos, capturedPrim !== null);
                            var ii = new BABYLON.IntersectInfo2D();
                            ii.pickPosition = ppi.canvasPointerPos.clone();
                            ii.findFirstOnly = false;
                            _this.intersect(ii);
                            if (ii.isPrimIntersected(prim) !== null) {
                                if (prim.actionManager) {
                                    if (_this._pickStartingTime !== 0 && ((new Date().getTime() - _this._pickStartingTime) > BABYLON.ActionManager.LongPressDelay) && (Math.abs(_this._pickStartingPosition.x - ii.pickPosition.x) < BABYLON.ActionManager.DragMovementThreshold && Math.abs(_this._pickStartingPosition.y - ii.pickPosition.y) < BABYLON.ActionManager.DragMovementThreshold)) {
                                        _this._pickStartingTime = 0;
                                        prim.actionManager.processTrigger(BABYLON.ActionManager.OnLongPressTrigger, BABYLON.ActionEvent.CreateNewFromPrimitive(prim, ppi.primitivePointerPos, eventData));
                                    }
                                }
                            }
                        }, BABYLON.ActionManager.LongPressDelay);
                    }
                }
            }
            else if ((mask & BABYLON.PrimitivePointerInfo.PointerUp) !== 0) {
                this._pickStartingTime = 0;
                var actionEvent = BABYLON.ActionEvent.CreateNewFromPrimitive(prim, ppi.primitivePointerPos, eventData);
                if (prim.actionManager) {
                    // OnPickUpTrigger
                    prim.actionManager.processTrigger(BABYLON.ActionManager.OnPickUpTrigger, actionEvent);
                    // OnPickTrigger
                    if (Math.abs(this._pickStartingPosition.x - ppi.canvasPointerPos.x) < BABYLON.ActionManager.DragMovementThreshold && Math.abs(this._pickStartingPosition.y - ppi.canvasPointerPos.y) < BABYLON.ActionManager.DragMovementThreshold) {
                        prim.actionManager.processTrigger(BABYLON.ActionManager.OnPickTrigger, actionEvent);
                    }
                }
                // OnPickOutTrigger
                if (this._pickedDownPrim && this._pickedDownPrim.actionManager && (this._pickedDownPrim !== prim)) {
                    this._pickedDownPrim.actionManager.processTrigger(BABYLON.ActionManager.OnPickOutTrigger, actionEvent);
                }
            }
            else if ((mask & BABYLON.PrimitivePointerInfo.PointerOver) !== 0) {
                if (prim.actionManager) {
                    var actionEvent = BABYLON.ActionEvent.CreateNewFromPrimitive(prim, ppi.primitivePointerPos, eventData);
                    prim.actionManager.processTrigger(BABYLON.ActionManager.OnPointerOverTrigger, actionEvent);
                }
            }
            else if ((mask & BABYLON.PrimitivePointerInfo.PointerOut) !== 0) {
                if (prim.actionManager) {
                    var actionEvent = BABYLON.ActionEvent.CreateNewFromPrimitive(prim, ppi.primitivePointerPos, eventData);
                    prim.actionManager.processTrigger(BABYLON.ActionManager.OnPointerOutTrigger, actionEvent);
                }
            }
        };
        Canvas2D.prototype._notifChildren = function (prim, mask) {
            var _this = this;
            var pii = this._primPointerInfo;
            prim.children.forEach(function (curChild) {
                // Recurse first, we want the deepest to be notified first
                _this._notifChildren(curChild, mask);
                _this._updatePrimPointerPos(curChild);
                // Fire the proper notification
                if (mask === BABYLON.PrimitivePointerInfo.PointerOver) {
                    _this._debugExecObserver(curChild, BABYLON.PrimitivePointerInfo.PointerEnter);
                    curChild._pointerEventObservable.notifyObservers(pii, BABYLON.PrimitivePointerInfo.PointerEnter);
                }
                else if (mask === BABYLON.PrimitivePointerInfo.PointerOut) {
                    _this._debugExecObserver(curChild, BABYLON.PrimitivePointerInfo.PointerLeave);
                    curChild._pointerEventObservable.notifyObservers(pii, BABYLON.PrimitivePointerInfo.PointerLeave);
                }
            });
        };
        /**
         * Don't forget to call the dispose method when you're done with the Canvas instance.
         * But don't worry, if you dispose its scene, the canvas will be automatically disposed too.
         */
        Canvas2D.prototype.dispose = function () {
            if (!_super.prototype.dispose.call(this)) {
                return false;
            }
            if (this.interactionEnabled) {
                this._setupInteraction(false);
            }
            if (this._beforeRenderObserver) {
                this._scene.onBeforeRenderObservable.remove(this._beforeRenderObserver);
                this._beforeRenderObserver = null;
            }
            if (this._afterRenderObserver) {
                this._scene.onAfterRenderObservable.remove(this._afterRenderObserver);
                this._afterRenderObserver = null;
            }
            if (this._groupCacheMaps) {
                this._groupCacheMaps.forEach(function (m) { return m.dispose(); });
                this._groupCacheMaps = null;
            }
        };
        Object.defineProperty(Canvas2D.prototype, "scene", {
            /**
             * Accessor to the Scene that owns the Canvas
             * @returns The instance of the Scene object
             */
            get: function () {
                return this._scene;
            },
            enumerable: true,
            configurable: true
        });
        Object.defineProperty(Canvas2D.prototype, "engine", {
            /**
             * Accessor to the Engine that drives the Scene used by this Canvas
             * @returns The instance of the Engine object
             */
            get: function () {
                return this._engine;
            },
            enumerable: true,
            configurable: true
        });
        Object.defineProperty(Canvas2D.prototype, "cachingStrategy", {
            /**
             * Accessor of the Caching Strategy used by this Canvas.
             * See Canvas2D.CACHESTRATEGY_xxxx static members for more information
             * @returns the value corresponding to the used strategy.
             */
            get: function () {
                return this._cachingStrategy;
            },
            enumerable: true,
            configurable: true
        });
        Object.defineProperty(Canvas2D.prototype, "worldSpaceCanvasNode", {
            /**
             * Only valid for World Space Canvas, returns the scene node that displays the canvas
             */
            get: function () {
                return this._worldSpaceNode;
            },
            enumerable: true,
            configurable: true
        });
        Object.defineProperty(Canvas2D.prototype, "supportInstancedArray", {
            /**
             * Check if the WebGL Instanced Array extension is supported or not
             * @returns {}
             */
            get: function () {
                return this._supprtInstancedArray;
            },
            enumerable: true,
            configurable: true
        });
        Object.defineProperty(Canvas2D.prototype, "backgroundFill", {
            /**
             * Property that defines the fill object used to draw the background of the Canvas.
             * Note that Canvas with a Caching Strategy of
             * @returns If the background is not set, null will be returned, otherwise a valid fill object is returned.
             */
            get: function () {
                if (!this._background || !this._background.isVisible) {
                    return null;
                }
                return this._background.fill;
            },
            set: function (value) {
                this.checkBackgroundAvailability();
                if (value === this._background.fill) {
                    return;
                }
                this._background.fill = value;
                this._background.levelVisible = true;
            },
            enumerable: true,
            configurable: true
        });
        Object.defineProperty(Canvas2D.prototype, "backgroundBorder", {
            /**
             * Property that defines the border object used to draw the background of the Canvas.
             * @returns If the background is not set, null will be returned, otherwise a valid border object is returned.
             */
            get: function () {
                if (!this._background || !this._background.isVisible) {
                    return null;
                }
                return this._background.border;
            },
            set: function (value) {
                this.checkBackgroundAvailability();
                if (value === this._background.border) {
                    return;
                }
                this._background.border = value;
                this._background.levelVisible = true;
            },
            enumerable: true,
            configurable: true
        });
        Object.defineProperty(Canvas2D.prototype, "backgroundRoundRadius", {
            /**
             * You can set the roundRadius of the background
             * @returns The current roundRadius
             */
            get: function () {
                if (!this._background || !this._background.isVisible) {
                    return null;
                }
                return this._background.roundRadius;
            },
            set: function (value) {
                this.checkBackgroundAvailability();
                if (value === this._background.roundRadius) {
                    return;
                }
                this._background.roundRadius = value;
                this._background.levelVisible = true;
            },
            enumerable: true,
            configurable: true
        });
        Object.defineProperty(Canvas2D.prototype, "interactionEnabled", {
            /**
             * Enable/Disable interaction for this Canvas
             * When enabled the Prim2DBase.pointerEventObservable property will notified when appropriate events occur
             */
            get: function () {
                return this._interactionEnabled;
            },
            set: function (enable) {
                this._setupInteraction(enable);
            },
            enumerable: true,
            configurable: true
        });
        Object.defineProperty(Canvas2D.prototype, "_engineData", {
            get: function () {
                return this.__engineData;
            },
            enumerable: true,
            configurable: true
        });
        Canvas2D.prototype.checkBackgroundAvailability = function () {
            if (this._cachingStrategy === Canvas2D.CACHESTRATEGY_TOPLEVELGROUPS) {
                throw Error("Can't use Canvas Background with the caching strategy TOPLEVELGROUPS");
            }
        };
        Canvas2D.prototype.onPrimBecomesDirty = function () {
            this._addPrimToDirtyList(this);
        };
        Canvas2D.prototype._updateCanvasState = function () {
            // Check if the update has already been made for this render Frame
            if (this.scene.getRenderId() === this._updateRenderId) {
                return;
            }
            this._renderingSize.width = this.engine.getRenderWidth();
            this._renderingSize.height = this.engine.getRenderHeight();
            if (this._fitRenderingDevice) {
                this.size = this._renderingSize;
                if (this._background) {
                    this._background.size = this.size;
                }
            }
            var context = new BABYLON.PrepareRender2DContext();
            ++this._globalTransformProcessStep;
            this.updateGlobalTransVis(false);
            this._prepareGroupRender(context);
            this._updateRenderId = this.scene.getRenderId();
        };
        /**
         * Method that renders the Canvas, you should not invoke
         */
        Canvas2D.prototype._render = function () {
            this._updateCanvasState();
            if (this._primPointerInfo.canvasPointerPos) {
                this._updateIntersectionList(this._primPointerInfo.canvasPointerPos, false);
                this._updateOverStatus(); // TODO this._primPointerInfo may not be up to date!
            }
            this._groupRender();
            // If the canvas is cached at canvas level, we must manually render the sprite that will display its content
            if (this._cachingStrategy === Canvas2D.CACHESTRATEGY_CANVAS && this._cachedCanvasGroup) {
                this._cachedCanvasGroup._renderCachedCanvas();
            }
        };
        /**
         * Internal method that allocate a cache for the given group.
         * Caching is made using a collection of MapTexture where many groups have their bitmap cache stored inside.
         * @param group The group to allocate the cache of.
         * @return custom type with the PackedRect instance giving information about the cache location into the texture and also the MapTexture instance that stores the cache.
         */
        Canvas2D.prototype._allocateGroupCache = function (group, parent, minSize) {
            // Determine size
            var size = group.actualSize;
            size = new BABYLON.Size(Math.ceil(size.width), Math.ceil(size.height));
            if (minSize) {
                size.width = Math.max(minSize.width, size.width);
                size.height = Math.max(minSize.height, size.height);
            }
            if (!this._groupCacheMaps) {
                this._groupCacheMaps = new Array();
            }
            // Try to find a spot in one of the cached texture
            var res = null;
            for (var _i = 0, _a = this._groupCacheMaps; _i < _a.length; _i++) {
                var map = _a[_i];
                var node = map.allocateRect(size);
                if (node) {
                    res = { node: node, texture: map };
                    break;
                }
            }
            // Couldn't find a map that could fit the rect, create a new map for it
            if (!res) {
                var mapSize = new BABYLON.Size(Canvas2D._groupTextureCacheSize, Canvas2D._groupTextureCacheSize);
                // Check if the predefined size would fit, other create a custom size using the nearest bigger power of 2
                if (size.width > mapSize.width || size.height > mapSize.height) {
                    mapSize.width = Math.pow(2, Math.ceil(Math.log(size.width) / Math.log(2)));
                    mapSize.height = Math.pow(2, Math.ceil(Math.log(size.height) / Math.log(2)));
                }
                var id = "groupsMapChache" + this._mapCounter + "forCanvas" + this.id;
                map = new BABYLON.MapTexture(id, this._scene, mapSize);
                this._groupCacheMaps.push(map);
                var node = map.allocateRect(size);
                res = { node: node, texture: map };
            }
            // Check if we have to create a Sprite that will display the content of the Canvas which is cached.
            // Don't do it in case of the group being a worldspace canvas (because its texture is bound to a WorldSpaceCanvas node)
            if (group !== this || this._isScreeSpace) {
                var node = res.node;
                // Special case if the canvas is entirely cached: create a group that will have a single sprite it will be rendered specifically at the very end of the rendering process
                if (this._cachingStrategy === Canvas2D.CACHESTRATEGY_CANVAS) {
                    this._cachedCanvasGroup = BABYLON.Group2D._createCachedCanvasGroup(this);
                    var sprite = BABYLON.Sprite2D.Create(this._cachedCanvasGroup, map, { id: "__cachedCanvasSprite__", spriteSize: node.contentSize, spriteLocation: node.pos });
                    sprite.zOrder = 1;
                    sprite.origin = BABYLON.Vector2.Zero();
                }
                else {
                    var sprite = BABYLON.Sprite2D.Create(parent, map, { id: "__cachedSpriteOfGroup__" + group.id, x: group.position.x, y: group.position.y, spriteSize: node.contentSize, spriteLocation: node.pos });
                    sprite.origin = group.origin.clone();
                    res.sprite = sprite;
                }
            }
            return res;
        };
        /**
         * Get a Solid Color Brush instance matching the given color.
         * @param color The color to retrieve
         * @return A shared instance of the SolidColorBrush2D class that use the given color
         */
        Canvas2D.GetSolidColorBrush = function (color) {
            return Canvas2D._solidColorBrushes.getOrAddWithFactory(color.toHexString(), function () { return new BABYLON.SolidColorBrush2D(color.clone(), true); });
        };
        /**
         * Get a Solid Color Brush instance matching the given color expressed as a CSS formatted hexadecimal value.
         * @param color The color to retrieve
         * @return A shared instance of the SolidColorBrush2D class that uses the given color
         */
        Canvas2D.GetSolidColorBrushFromHex = function (hexValue) {
            return Canvas2D._solidColorBrushes.getOrAddWithFactory(hexValue, function () { return new BABYLON.SolidColorBrush2D(BABYLON.Color4.FromHexString(hexValue), true); });
        };
        Canvas2D.GetGradientColorBrush = function (color1, color2, translation, rotation, scale) {
            if (translation === void 0) { translation = BABYLON.Vector2.Zero(); }
            if (rotation === void 0) { rotation = 0; }
            if (scale === void 0) { scale = 1; }
            return Canvas2D._gradientColorBrushes.getOrAddWithFactory(BABYLON.GradientColorBrush2D.BuildKey(color1, color2, translation, rotation, scale), function () { return new BABYLON.GradientColorBrush2D(color1, color2, translation, rotation, scale, true); });
        };
        /**
         * In this strategy only the direct children groups of the Canvas will be cached, their whole content (whatever the sub groups they have) into a single bitmap.
         * This strategy doesn't allow primitives added directly as children of the Canvas.
         * You typically want to use this strategy of a screenSpace fullscreen canvas: you don't want a bitmap cache taking the whole screen resolution but still want the main contents (say UI in the topLeft and rightBottom for instance) to be efficiently cached.
         */
        Canvas2D.CACHESTRATEGY_TOPLEVELGROUPS = 1;
        /**
         * In this strategy each group will have its own cache bitmap (except if a given group explicitly defines the DONTCACHEOVERRIDE or CACHEINPARENTGROUP behaviors).
         * This strategy is typically used if the canvas has some groups that are frequently animated. Unchanged ones will have a steady cache and the others will be refreshed when they change, reducing the redraw operation count to their content only.
         * When using this strategy, group instances can rely on the DONTCACHEOVERRIDE or CACHEINPARENTGROUP behaviors to minimize the amount of cached bitmaps.
         * Note that in this mode the Canvas itself is not cached, it only contains the sprites of its direct children group to render, there's no point to cache the whole canvas, sprites will be rendered pretty efficiently, the memory cost would be too great for the value of it.
         */
        Canvas2D.CACHESTRATEGY_ALLGROUPS = 2;
        /**
         * In this strategy the whole canvas is cached into a single bitmap containing every primitives it owns, at the exception of the ones that are owned by a group having the DONTCACHEOVERRIDE behavior (these primitives will be directly drawn to the viewport at each render for screenSpace Canvas or be part of the Canvas cache bitmap for worldSpace Canvas).
         */
        Canvas2D.CACHESTRATEGY_CANVAS = 3;
        /**
         * This strategy is used to recompose/redraw the canvas entirely at each viewport render.
         * Use this strategy if memory is a concern above rendering performances and/or if the canvas is frequently animated (hence reducing the benefits of caching).
         * Note that you can't use this strategy for WorldSpace Canvas, they need at least a top level group caching.
         */
        Canvas2D.CACHESTRATEGY_DONTCACHE = 4;
        Canvas2D._interInfo = new BABYLON.IntersectInfo2D();
        /**
         * Define the default size used for both the width and height of a MapTexture to allocate.
         * Note that some MapTexture might be bigger than this size if the first node to allocate is bigger in width or height
         */
        Canvas2D._groupTextureCacheSize = 1024;
        Canvas2D._solidColorBrushes = new BABYLON.StringDictionary();
        Canvas2D._gradientColorBrushes = new BABYLON.StringDictionary();
        Canvas2D = __decorate([
            BABYLON.className("Canvas2D")
        ], Canvas2D);
        return Canvas2D;
    })(BABYLON.Group2D);
    BABYLON.Canvas2D = Canvas2D;
})(BABYLON || (BABYLON = {}));
>>>>>>> 040fb69e
<|MERGE_RESOLUTION|>--- conflicted
+++ resolved
@@ -1,1054 +1,3 @@
-<<<<<<< HEAD
-var __extends = (this && this.__extends) || function (d, b) {
-    for (var p in b) if (b.hasOwnProperty(p)) d[p] = b[p];
-    function __() { this.constructor = d; }
-    d.prototype = b === null ? Object.create(b) : (__.prototype = b.prototype, new __());
-};
-var __decorate = (this && this.__decorate) || function (decorators, target, key, desc) {
-    var c = arguments.length, r = c < 3 ? target : desc === null ? desc = Object.getOwnPropertyDescriptor(target, key) : desc, d;
-    if (typeof Reflect === "object" && typeof Reflect.decorate === "function") r = Reflect.decorate(decorators, target, key, desc);
-    else for (var i = decorators.length - 1; i >= 0; i--) if (d = decorators[i]) r = (c < 3 ? d(r) : c > 3 ? d(target, key, r) : d(target, key)) || r;
-    return c > 3 && r && Object.defineProperty(target, key, r), r;
-};
-var BABYLON;
-(function (BABYLON) {
-    var Canvas2DEngineBoundData = (function () {
-        function Canvas2DEngineBoundData() {
-            this._modelCache = new BABYLON.StringDictionary();
-        }
-        Canvas2DEngineBoundData.prototype.GetOrAddModelCache = function (key, factory) {
-            return this._modelCache.getOrAddWithFactory(key, factory);
-        };
-        Canvas2DEngineBoundData.prototype.DisposeModelRenderCache = function (modelRenderCache) {
-            if (!modelRenderCache.isDisposed) {
-                return false;
-            }
-            this._modelCache.remove(modelRenderCache.modelKey);
-            return true;
-        };
-        return Canvas2DEngineBoundData;
-    }());
-    BABYLON.Canvas2DEngineBoundData = Canvas2DEngineBoundData;
-    var Canvas2D = (function (_super) {
-        __extends(Canvas2D, _super);
-        function Canvas2D(scene, settings) {
-            var _this = this;
-            _super.call(this, settings);
-            /**
-             * If you set your own WorldSpaceNode to display the Canvas2D you have to provide your own implementation of this method which computes the local position in the Canvas based on the given 3D World one.
-             * Beware that you have to take under consideration the origin and the renderScaleFactor in your calculations! Good luck!
-             */
-            this.worldSpaceToNodeLocal = function (worldPos) {
-                var node = _this._worldSpaceNode;
-                if (!node) {
-                    return;
-                }
-                var mtx = node.getWorldMatrix().clone();
-                mtx.invert();
-                var v = BABYLON.Vector3.TransformCoordinates(worldPos, mtx);
-                var rsf = _this._renderScaleFactor;
-                var res = new BABYLON.Vector2(v.x * rsf, v.y * rsf);
-                var size = _this.actualSize;
-                var o = _this.origin;
-                res.x += size.width * 0.5; // res is centered, make it relative to bottom/left
-                res.y += size.width * 0.5;
-                return res;
-            };
-            this._notifDebugMode = false;
-            this._mapCounter = 0;
-            BABYLON.Prim2DBase._isCanvasInit = false;
-            if (!settings) {
-                settings = {};
-            }
-            var renderScaleFactor = (settings.renderScaleFactor == null) ? 1 : settings.renderScaleFactor;
-            if (this._cachingStrategy !== Canvas2D.CACHESTRATEGY_TOPLEVELGROUPS) {
-                this._background = new BABYLON.Rectangle2D({ parent: this, id: "###CANVAS BACKGROUND###", size: settings.size }); //TODO CHECK when size is null
-                this._background.zOrder = 1.0;
-                this._background.isPickable = false;
-                this._background.origin = BABYLON.Vector2.Zero();
-                this._background.levelVisible = false;
-                if (settings.backgroundRoundRadius != null) {
-                    this.backgroundRoundRadius = settings.backgroundRoundRadius;
-                }
-                if (settings.backgroundBorder != null) {
-                    this.backgroundBorder = settings.backgroundBorder; // TOFIX
-                }
-                if (settings.backgroundBorderThickNess != null) {
-                    this.backgroundBorderThickness = settings.backgroundBorderThickNess;
-                }
-                if (settings.backgroundFill != null) {
-                    this.backgroundFill = settings.backgroundFill;
-                }
-                this._background._patchHierarchy(this);
-            }
-            var engine = scene.getEngine();
-            this.__engineData = engine.getOrAddExternalDataWithFactory("__BJSCANVAS2D__", function (k) { return new Canvas2DEngineBoundData(); });
-            this._renderScaleFactor = renderScaleFactor;
-            this._primPointerInfo = new BABYLON.PrimitivePointerInfo();
-            this._capturedPointers = new BABYLON.StringDictionary();
-            this._pickStartingPosition = BABYLON.Vector2.Zero();
-            this._hierarchyLevelMaxSiblingCount = 10;
-            this._hierarchyDepthOffset = 0;
-            this._siblingDepthOffset = 1 / this._hierarchyLevelMaxSiblingCount;
-            this._scene = scene;
-            this._engine = engine;
-            this._renderingSize = new BABYLON.Size(0, 0);
-            this._patchHierarchy(this);
-            var enableInteraction = (settings.enableInteraction == null) ? true : settings.enableInteraction;
-            this._fitRenderingDevice = !settings.size;
-            if (!settings.size) {
-                settings.size = new BABYLON.Size(engine.getRenderWidth(), engine.getRenderHeight());
-            }
-            else {
-                settings.size.height *= renderScaleFactor;
-                settings.size.width *= renderScaleFactor;
-            }
-            // Register scene dispose to also dispose the canvas when it'll happens
-            scene.onDisposeObservable.add(function (d, s) {
-                _this.dispose();
-            });
-            if (this._isScreeSpace) {
-                this._afterRenderObserver = this._scene.onAfterRenderObservable.add(function (d, s) {
-                    _this._engine.clear(null, false, true);
-                    _this._render();
-                });
-            }
-            else {
-                this._beforeRenderObserver = this._scene.onBeforeRenderObservable.add(function (d, s) {
-                    _this._render();
-                });
-            }
-            this._supprtInstancedArray = this._engine.getCaps().instancedArrays !== null;
-            //            this._supprtInstancedArray = false; // TODO REMOVE!!!
-            this._setupInteraction(enableInteraction);
-        }
-        Canvas2D.prototype._canvasPreInit = function (settings) {
-            var cachingStrategy = (settings.cachingStrategy == null) ? Canvas2D.CACHESTRATEGY_DONTCACHE : settings.cachingStrategy;
-            this._cachingStrategy = cachingStrategy;
-            this._isScreeSpace = (settings.isScreenSpace == null) ? true : settings.isScreenSpace;
-        };
-        Canvas2D.prototype._setupInteraction = function (enable) {
-            var _this = this;
-            // No change detection
-            if (enable === this._interactionEnabled) {
-                return;
-            }
-            // Set the new state
-            this._interactionEnabled = enable;
-            // ScreenSpace mode
-            if (this._isScreeSpace) {
-                // Disable interaction
-                if (!enable) {
-                    if (this._scenePrePointerObserver) {
-                        this.scene.onPrePointerObservable.remove(this._scenePrePointerObserver);
-                        this._scenePrePointerObserver = null;
-                    }
-                    return;
-                }
-                // Enable Interaction
-                // Register the observable
-                this._scenePrePointerObserver = this.scene.onPrePointerObservable.add(function (e, s) {
-                    var hs = 1 / _this.engine.getHardwareScalingLevel();
-                    var localPos = e.localPosition.multiplyByFloats(hs, hs);
-                    _this._handlePointerEventForInteraction(e, localPos, s);
-                });
-            }
-            else {
-                var scene = this.scene;
-                if (enable) {
-                    scene.constantlyUpdateMeshUnderPointer = true;
-                    this._scenePointerObserver = scene.onPointerObservable.add(function (e, s) {
-                        if (e.pickInfo.hit && e.pickInfo.pickedMesh === _this._worldSpaceNode && _this.worldSpaceToNodeLocal) {
-                            var localPos = _this.worldSpaceToNodeLocal(e.pickInfo.pickedPoint);
-                            _this._handlePointerEventForInteraction(e, localPos, s);
-                        }
-                    });
-                }
-                else {
-                    if (this._scenePointerObserver) {
-                        this.scene.onPointerObservable.remove(this._scenePointerObserver);
-                        this._scenePointerObserver = null;
-                    }
-                }
-            }
-        };
-        /**
-         * Internal method, you should use the Prim2DBase version instead
-         */
-        Canvas2D.prototype._setPointerCapture = function (pointerId, primitive) {
-            if (this.isPointerCaptured(pointerId)) {
-                return false;
-            }
-            // Try to capture the pointer on the HTML side
-            try {
-                this.engine.getRenderingCanvas().setPointerCapture(pointerId);
-            }
-            catch (e) {
-            }
-            this._primPointerInfo.updateRelatedTarget(primitive, BABYLON.Vector2.Zero());
-            this._bubbleNotifyPrimPointerObserver(primitive, BABYLON.PrimitivePointerInfo.PointerGotCapture, null);
-            this._capturedPointers.add(pointerId.toString(), primitive);
-            return true;
-        };
-        /**
-         * Internal method, you should use the Prim2DBase version instead
-         */
-        Canvas2D.prototype._releasePointerCapture = function (pointerId, primitive) {
-            if (this._capturedPointers.get(pointerId.toString()) !== primitive) {
-                return false;
-            }
-            // Try to release the pointer on the HTML side
-            try {
-                this.engine.getRenderingCanvas().releasePointerCapture(pointerId);
-            }
-            catch (e) {
-            }
-            this._primPointerInfo.updateRelatedTarget(primitive, BABYLON.Vector2.Zero());
-            this._bubbleNotifyPrimPointerObserver(primitive, BABYLON.PrimitivePointerInfo.PointerLostCapture, null);
-            this._capturedPointers.remove(pointerId.toString());
-            return true;
-        };
-        /**
-         * Determine if the given pointer is captured or not
-         * @param pointerId the Id of the pointer
-         * @return true if it's captured, false otherwise
-         */
-        Canvas2D.prototype.isPointerCaptured = function (pointerId) {
-            return this._capturedPointers.contains(pointerId.toString());
-        };
-        Canvas2D.prototype.getCapturedPrimitive = function (pointerId) {
-            // Avoid unnecessary lookup
-            if (this._capturedPointers.count === 0) {
-                return null;
-            }
-            return this._capturedPointers.get(pointerId.toString());
-        };
-        Canvas2D.prototype._handlePointerEventForInteraction = function (eventData, localPosition, eventState) {
-            // Dispose check
-            if (this.isDisposed) {
-                return;
-            }
-            // Update the this._primPointerInfo structure we'll send to observers using the PointerEvent data
-            this._updatePointerInfo(eventData, localPosition);
-            var capturedPrim = this.getCapturedPrimitive(this._primPointerInfo.pointerId);
-            // Make sure the intersection list is up to date, we maintain this list either in response of a mouse event (here) or before rendering the canvas.
-            // Why before rendering the canvas? because some primitives may move and get away/under the mouse cursor (which is not moving). So we need to update at both location in order to always have an accurate list, which is needed for the hover state change.
-            this._updateIntersectionList(this._primPointerInfo.canvasPointerPos, capturedPrim !== null);
-            // Update the over status, same as above, it's could be done here or during rendering, but will be performed only once per render frame
-            this._updateOverStatus();
-            // Check if we have nothing to raise
-            if (!this._actualOverPrimitive && !capturedPrim) {
-                return;
-            }
-            // Update the relatedTarget info with the over primitive or the captured one (if any)
-            var targetPrim = capturedPrim || this._actualOverPrimitive.prim;
-            var targetPointerPos = capturedPrim ? this._primPointerInfo.canvasPointerPos.subtract(new BABYLON.Vector2(targetPrim.globalTransform.m[12], targetPrim.globalTransform.m[13])) : this._actualOverPrimitive.intersectionLocation;
-            this._primPointerInfo.updateRelatedTarget(targetPrim, targetPointerPos);
-            // Analyze the pointer event type and fire proper events on the primitive
-            if (eventData.type === BABYLON.PointerEventTypes.POINTERWHEEL) {
-                this._bubbleNotifyPrimPointerObserver(targetPrim, BABYLON.PrimitivePointerInfo.PointerMouseWheel, eventData.event);
-            }
-            else if (eventData.type === BABYLON.PointerEventTypes.POINTERMOVE) {
-                this._bubbleNotifyPrimPointerObserver(targetPrim, BABYLON.PrimitivePointerInfo.PointerMove, eventData.event);
-            }
-            else if (eventData.type === BABYLON.PointerEventTypes.POINTERDOWN) {
-                this._bubbleNotifyPrimPointerObserver(targetPrim, BABYLON.PrimitivePointerInfo.PointerDown, eventData.event);
-            }
-            else if (eventData.type === BABYLON.PointerEventTypes.POINTERUP) {
-                this._bubbleNotifyPrimPointerObserver(targetPrim, BABYLON.PrimitivePointerInfo.PointerUp, eventData.event);
-            }
-        };
-        Canvas2D.prototype._updatePointerInfo = function (eventData, localPosition) {
-            var pii = this._primPointerInfo;
-            if (!pii.canvasPointerPos) {
-                pii.canvasPointerPos = BABYLON.Vector2.Zero();
-            }
-            var camera = this._scene.activeCamera;
-            var engine = this._scene.getEngine();
-            if (this._isScreeSpace) {
-                var cameraViewport = camera.viewport;
-                var viewport = cameraViewport.toGlobal(engine.getRenderWidth(), engine.getRenderHeight());
-                // Moving coordinates to local viewport world
-                var x = localPosition.x - viewport.x;
-                var y = localPosition.y - viewport.y;
-                pii.canvasPointerPos.x = x - this.actualPosition.x;
-                pii.canvasPointerPos.y = engine.getRenderHeight() - y - this.actualPosition.y;
-            }
-            else {
-                pii.canvasPointerPos.x = localPosition.x;
-                pii.canvasPointerPos.y = localPosition.y;
-            }
-            pii.mouseWheelDelta = 0;
-            if (eventData.type === BABYLON.PointerEventTypes.POINTERWHEEL) {
-                var event = eventData.event;
-                if (event.wheelDelta) {
-                    pii.mouseWheelDelta = event.wheelDelta / (BABYLON.PrimitivePointerInfo.MouseWheelPrecision * 40);
-                }
-                else if (event.detail) {
-                    pii.mouseWheelDelta = -event.detail / BABYLON.PrimitivePointerInfo.MouseWheelPrecision;
-                }
-            }
-            else {
-                var pe = eventData.event;
-                pii.ctrlKey = pe.ctrlKey;
-                pii.altKey = pe.altKey;
-                pii.shiftKey = pe.shiftKey;
-                pii.metaKey = pe.metaKey;
-                pii.button = pe.button;
-                pii.buttons = pe.buttons;
-                pii.pointerId = pe.pointerId;
-                pii.width = pe.width;
-                pii.height = pe.height;
-                pii.presssure = pe.pressure;
-                pii.tilt.x = pe.tiltX;
-                pii.tilt.y = pe.tiltY;
-                pii.isCaptured = this.getCapturedPrimitive(pe.pointerId) !== null;
-            }
-        };
-        Canvas2D.prototype._updateIntersectionList = function (mouseLocalPos, isCapture) {
-            if (this.scene.getRenderId() === this._intersectionRenderId) {
-                return;
-            }
-            // A little safe guard, it might happens than the event is triggered before the first render and nothing is computed, this simple check will make sure everything will be fine
-            if (!this._globalTransform) {
-                this.updateCachedStates(true);
-            }
-            var ii = Canvas2D._interInfo;
-            ii.pickPosition.x = mouseLocalPos.x;
-            ii.pickPosition.y = mouseLocalPos.y;
-            ii.findFirstOnly = false;
-            // Fast rejection: test if the mouse pointer is outside the canvas's bounding Info
-            if (!isCapture && !this.boundingInfo.doesIntersect(ii.pickPosition)) {
-                this._previousIntersectionList = this._actualIntersectionList;
-                this._actualIntersectionList = null;
-                this._previousOverPrimitive = this._actualOverPrimitive;
-                this._actualOverPrimitive = null;
-                return;
-            }
-            this.intersect(ii);
-            this._previousIntersectionList = this._actualIntersectionList;
-            this._actualIntersectionList = ii.intersectedPrimitives;
-            this._previousOverPrimitive = this._actualOverPrimitive;
-            this._actualOverPrimitive = ii.topMostIntersectedPrimitive;
-            this._intersectionRenderId = this.scene.getRenderId();
-        };
-        // Based on the previousIntersectionList and the actualInstersectionList we can determined which primitives are being hover state or loosing it
-        Canvas2D.prototype._updateOverStatus = function () {
-            if ((this.scene.getRenderId() === this._hoverStatusRenderId) || !this._previousIntersectionList || !this._actualIntersectionList) {
-                return;
-            }
-            // Detect a change of over
-            var prevPrim = this._previousOverPrimitive ? this._previousOverPrimitive.prim : null;
-            var actualPrim = this._actualOverPrimitive ? this._actualOverPrimitive.prim : null;
-            if (prevPrim !== actualPrim) {
-                // Detect if the current pointer is captured, only fire event if they belong to the capture primitive
-                var capturedPrim = this.getCapturedPrimitive(this._primPointerInfo.pointerId);
-                // Notify the previous "over" prim that the pointer is no longer over it
-                if ((capturedPrim && capturedPrim === prevPrim) || (!capturedPrim && prevPrim)) {
-                    this._primPointerInfo.updateRelatedTarget(prevPrim, this._previousOverPrimitive.intersectionLocation);
-                    this._bubbleNotifyPrimPointerObserver(prevPrim, BABYLON.PrimitivePointerInfo.PointerOut, null);
-                }
-                // Notify the new "over" prim that the pointer is over it
-                if ((capturedPrim && capturedPrim === actualPrim) || (!capturedPrim && actualPrim)) {
-                    this._primPointerInfo.updateRelatedTarget(actualPrim, this._actualOverPrimitive.intersectionLocation);
-                    this._bubbleNotifyPrimPointerObserver(actualPrim, BABYLON.PrimitivePointerInfo.PointerOver, null);
-                }
-            }
-            this._hoverStatusRenderId = this.scene.getRenderId();
-        };
-        Canvas2D.prototype._updatePrimPointerPos = function (prim) {
-            if (this._primPointerInfo.isCaptured) {
-                this._primPointerInfo.primitivePointerPos = this._primPointerInfo.relatedTargetPointerPos;
-            }
-            else {
-                for (var _i = 0, _a = this._actualIntersectionList; _i < _a.length; _i++) {
-                    var pii = _a[_i];
-                    if (pii.prim === prim) {
-                        this._primPointerInfo.primitivePointerPos = pii.intersectionLocation;
-                        return;
-                    }
-                }
-            }
-        };
-        Canvas2D.prototype._debugExecObserver = function (prim, mask) {
-            if (!this._notifDebugMode) {
-                return;
-            }
-            var debug = "";
-            for (var i = 0; i < prim.hierarchyDepth; i++) {
-                debug += "  ";
-            }
-            var pii = this._primPointerInfo;
-            debug += "[RID:" + this.scene.getRenderId() + "] [" + prim.hierarchyDepth + "] event:" + BABYLON.PrimitivePointerInfo.getEventTypeName(mask) + ", id: " + prim.id + " (" + BABYLON.Tools.getClassName(prim) + "), primPos: " + pii.primitivePointerPos.toString() + ", canvasPos: " + pii.canvasPointerPos.toString();
-            console.log(debug);
-        };
-        Canvas2D.prototype._bubbleNotifyPrimPointerObserver = function (prim, mask, eventData) {
-            var ppi = this._primPointerInfo;
-            // In case of PointerOver/Out we will first notify the parent with PointerEnter/Leave
-            if ((mask & (BABYLON.PrimitivePointerInfo.PointerOver | BABYLON.PrimitivePointerInfo.PointerOut)) !== 0) {
-                this._notifParents(prim, mask);
-            }
-            var bubbleCancelled = false;
-            var cur = prim;
-            while (cur) {
-                // Only trigger the observers if the primitive is intersected (except for out)
-                if (!bubbleCancelled) {
-                    this._updatePrimPointerPos(cur);
-                    // Exec the observers
-                    this._debugExecObserver(cur, mask);
-                    cur._pointerEventObservable.notifyObservers(ppi, mask);
-                    this._triggerActionManager(cur, ppi, mask, eventData);
-                    // Bubble canceled? If we're not executing PointerOver or PointerOut, quit immediately
-                    // If it's PointerOver/Out we have to trigger PointerEnter/Leave no matter what
-                    if (ppi.cancelBubble) {
-                        if ((mask & (BABYLON.PrimitivePointerInfo.PointerOver | BABYLON.PrimitivePointerInfo.PointerOut)) === 0) {
-                            return;
-                        }
-                        // We're dealing with PointerOver/Out, let's keep looping to fire PointerEnter/Leave, but not Over/Out anymore
-                        bubbleCancelled = true;
-                    }
-                }
-                // If bubble is cancel we didn't update the Primitive Pointer Pos yet, let's do it
-                if (bubbleCancelled) {
-                    this._updatePrimPointerPos(cur);
-                }
-                // Trigger a PointerEnter corresponding to the PointerOver
-                if (mask === BABYLON.PrimitivePointerInfo.PointerOver) {
-                    this._debugExecObserver(cur, BABYLON.PrimitivePointerInfo.PointerEnter);
-                    cur._pointerEventObservable.notifyObservers(ppi, BABYLON.PrimitivePointerInfo.PointerEnter);
-                }
-                else if (mask === BABYLON.PrimitivePointerInfo.PointerOut) {
-                    this._debugExecObserver(cur, BABYLON.PrimitivePointerInfo.PointerLeave);
-                    cur._pointerEventObservable.notifyObservers(ppi, BABYLON.PrimitivePointerInfo.PointerLeave);
-                }
-                // Loop to the parent
-                cur = cur.parent;
-            }
-        };
-        Canvas2D.prototype._triggerActionManager = function (prim, ppi, mask, eventData) {
-            var _this = this;
-            // A little safe guard, it might happens than the event is triggered before the first render and nothing is computed, this simple check will make sure everything will be fine
-            if (!this._globalTransform) {
-                this.updateCachedStates(true);
-            }
-            // Process Trigger related to PointerDown
-            if ((mask & BABYLON.PrimitivePointerInfo.PointerDown) !== 0) {
-                // On pointer down, record the current position and time to be able to trick PickTrigger and LongPressTrigger
-                this._pickStartingPosition = ppi.primitivePointerPos.clone();
-                this._pickStartingTime = new Date().getTime();
-                this._pickedDownPrim = null;
-                if (prim.actionManager) {
-                    this._pickedDownPrim = prim;
-                    if (prim.actionManager.hasPickTriggers) {
-                        var actionEvent = BABYLON.ActionEvent.CreateNewFromPrimitive(prim, ppi.primitivePointerPos, eventData);
-                        switch (eventData.button) {
-                            case 0:
-                                prim.actionManager.processTrigger(BABYLON.ActionManager.OnLeftPickTrigger, actionEvent);
-                                break;
-                            case 1:
-                                prim.actionManager.processTrigger(BABYLON.ActionManager.OnCenterPickTrigger, actionEvent);
-                                break;
-                            case 2:
-                                prim.actionManager.processTrigger(BABYLON.ActionManager.OnRightPickTrigger, actionEvent);
-                                break;
-                        }
-                        prim.actionManager.processTrigger(BABYLON.ActionManager.OnPickDownTrigger, actionEvent);
-                    }
-                    if (prim.actionManager.hasSpecificTrigger(BABYLON.ActionManager.OnLongPressTrigger)) {
-                        window.setTimeout(function () {
-                            var ppi = _this._primPointerInfo;
-                            var capturedPrim = _this.getCapturedPrimitive(ppi.pointerId);
-                            _this._updateIntersectionList(ppi.canvasPointerPos, capturedPrim !== null);
-                            var ii = new BABYLON.IntersectInfo2D();
-                            ii.pickPosition = ppi.canvasPointerPos.clone();
-                            ii.findFirstOnly = false;
-                            _this.intersect(ii);
-                            if (ii.isPrimIntersected(prim) !== null) {
-                                if (prim.actionManager) {
-                                    if (_this._pickStartingTime !== 0 && ((new Date().getTime() - _this._pickStartingTime) > BABYLON.ActionManager.LongPressDelay) && (Math.abs(_this._pickStartingPosition.x - ii.pickPosition.x) < BABYLON.ActionManager.DragMovementThreshold && Math.abs(_this._pickStartingPosition.y - ii.pickPosition.y) < BABYLON.ActionManager.DragMovementThreshold)) {
-                                        _this._pickStartingTime = 0;
-                                        prim.actionManager.processTrigger(BABYLON.ActionManager.OnLongPressTrigger, BABYLON.ActionEvent.CreateNewFromPrimitive(prim, ppi.primitivePointerPos, eventData));
-                                    }
-                                }
-                            }
-                        }, BABYLON.ActionManager.LongPressDelay);
-                    }
-                }
-            }
-            else if ((mask & BABYLON.PrimitivePointerInfo.PointerUp) !== 0) {
-                this._pickStartingTime = 0;
-                var actionEvent = BABYLON.ActionEvent.CreateNewFromPrimitive(prim, ppi.primitivePointerPos, eventData);
-                if (prim.actionManager) {
-                    // OnPickUpTrigger
-                    prim.actionManager.processTrigger(BABYLON.ActionManager.OnPickUpTrigger, actionEvent);
-                    // OnPickTrigger
-                    if (Math.abs(this._pickStartingPosition.x - ppi.canvasPointerPos.x) < BABYLON.ActionManager.DragMovementThreshold && Math.abs(this._pickStartingPosition.y - ppi.canvasPointerPos.y) < BABYLON.ActionManager.DragMovementThreshold) {
-                        prim.actionManager.processTrigger(BABYLON.ActionManager.OnPickTrigger, actionEvent);
-                    }
-                }
-                // OnPickOutTrigger
-                if (this._pickedDownPrim && this._pickedDownPrim.actionManager && (this._pickedDownPrim !== prim)) {
-                    this._pickedDownPrim.actionManager.processTrigger(BABYLON.ActionManager.OnPickOutTrigger, actionEvent);
-                }
-            }
-            else if ((mask & BABYLON.PrimitivePointerInfo.PointerOver) !== 0) {
-                if (prim.actionManager) {
-                    var actionEvent = BABYLON.ActionEvent.CreateNewFromPrimitive(prim, ppi.primitivePointerPos, eventData);
-                    prim.actionManager.processTrigger(BABYLON.ActionManager.OnPointerOverTrigger, actionEvent);
-                }
-            }
-            else if ((mask & BABYLON.PrimitivePointerInfo.PointerOut) !== 0) {
-                if (prim.actionManager) {
-                    var actionEvent = BABYLON.ActionEvent.CreateNewFromPrimitive(prim, ppi.primitivePointerPos, eventData);
-                    prim.actionManager.processTrigger(BABYLON.ActionManager.OnPointerOutTrigger, actionEvent);
-                }
-            }
-        };
-        Canvas2D.prototype._notifParents = function (prim, mask) {
-            var pii = this._primPointerInfo;
-            var curPrim = this;
-            while (curPrim) {
-                this._updatePrimPointerPos(curPrim);
-                // Fire the proper notification
-                if (mask === BABYLON.PrimitivePointerInfo.PointerOver) {
-                    this._debugExecObserver(curPrim, BABYLON.PrimitivePointerInfo.PointerEnter);
-                    curPrim._pointerEventObservable.notifyObservers(pii, BABYLON.PrimitivePointerInfo.PointerEnter);
-                }
-                else if (mask === BABYLON.PrimitivePointerInfo.PointerOut) {
-                    this._debugExecObserver(curPrim, BABYLON.PrimitivePointerInfo.PointerLeave);
-                    curPrim._pointerEventObservable.notifyObservers(pii, BABYLON.PrimitivePointerInfo.PointerLeave);
-                }
-                curPrim = curPrim.parent;
-            }
-        };
-        /**
-         * Don't forget to call the dispose method when you're done with the Canvas instance.
-         * But don't worry, if you dispose its scene, the canvas will be automatically disposed too.
-         */
-        Canvas2D.prototype.dispose = function () {
-            if (!_super.prototype.dispose.call(this)) {
-                return false;
-            }
-            if (this.interactionEnabled) {
-                this._setupInteraction(false);
-            }
-            if (this._beforeRenderObserver) {
-                this._scene.onBeforeRenderObservable.remove(this._beforeRenderObserver);
-                this._beforeRenderObserver = null;
-            }
-            if (this._afterRenderObserver) {
-                this._scene.onAfterRenderObservable.remove(this._afterRenderObserver);
-                this._afterRenderObserver = null;
-            }
-            if (this._groupCacheMaps) {
-                this._groupCacheMaps.forEach(function (m) { return m.dispose(); });
-                this._groupCacheMaps = null;
-            }
-        };
-        Object.defineProperty(Canvas2D.prototype, "scene", {
-            /**
-             * Accessor to the Scene that owns the Canvas
-             * @returns The instance of the Scene object
-             */
-            get: function () {
-                return this._scene;
-            },
-            enumerable: true,
-            configurable: true
-        });
-        Object.defineProperty(Canvas2D.prototype, "engine", {
-            /**
-             * Accessor to the Engine that drives the Scene used by this Canvas
-             * @returns The instance of the Engine object
-             */
-            get: function () {
-                return this._engine;
-            },
-            enumerable: true,
-            configurable: true
-        });
-        Object.defineProperty(Canvas2D.prototype, "cachingStrategy", {
-            /**
-             * Accessor of the Caching Strategy used by this Canvas.
-             * See Canvas2D.CACHESTRATEGY_xxxx static members for more information
-             * @returns the value corresponding to the used strategy.
-             */
-            get: function () {
-                return this._cachingStrategy;
-            },
-            enumerable: true,
-            configurable: true
-        });
-        Object.defineProperty(Canvas2D.prototype, "worldSpaceCanvasNode", {
-            /**
-             * Only valid for World Space Canvas, returns the scene node that displays the canvas
-             */
-            get: function () {
-                return this._worldSpaceNode;
-            },
-            enumerable: true,
-            configurable: true
-        });
-        Object.defineProperty(Canvas2D.prototype, "supportInstancedArray", {
-            /**
-             * Check if the WebGL Instanced Array extension is supported or not
-             * @returns {}
-             */
-            get: function () {
-                return this._supprtInstancedArray;
-            },
-            enumerable: true,
-            configurable: true
-        });
-        Object.defineProperty(Canvas2D.prototype, "backgroundFill", {
-            /**
-             * Property that defines the fill object used to draw the background of the Canvas.
-             * Note that Canvas with a Caching Strategy of
-             * @returns If the background is not set, null will be returned, otherwise a valid fill object is returned.
-             */
-            get: function () {
-                if (!this._background || !this._background.isVisible) {
-                    return null;
-                }
-                return this._background.fill;
-            },
-            set: function (value) {
-                this.checkBackgroundAvailability();
-                if (value === this._background.fill) {
-                    return;
-                }
-                this._background.fill = value;
-                this._background.levelVisible = true;
-            },
-            enumerable: true,
-            configurable: true
-        });
-        Object.defineProperty(Canvas2D.prototype, "backgroundBorder", {
-            /**
-             * Property that defines the border object used to draw the background of the Canvas.
-             * @returns If the background is not set, null will be returned, otherwise a valid border object is returned.
-             */
-            get: function () {
-                if (!this._background || !this._background.isVisible) {
-                    return null;
-                }
-                return this._background.border;
-            },
-            set: function (value) {
-                this.checkBackgroundAvailability();
-                if (value === this._background.border) {
-                    return;
-                }
-                this._background.border = value;
-                this._background.levelVisible = true;
-            },
-            enumerable: true,
-            configurable: true
-        });
-        Object.defineProperty(Canvas2D.prototype, "backgroundBorderThickness", {
-            /**
-             * Property that defines the thickness of the border object used to draw the background of the Canvas.
-             * @returns If the background is not set, null will be returned, otherwise a valid number matching the thickness is returned.
-             */
-            get: function () {
-                if (!this._background || !this._background.isVisible) {
-                    return null;
-                }
-                return this._background.borderThickness;
-            },
-            set: function (value) {
-                this.checkBackgroundAvailability();
-                if (value === this._background.borderThickness) {
-                    return;
-                }
-                this._background.borderThickness = value;
-            },
-            enumerable: true,
-            configurable: true
-        });
-        Object.defineProperty(Canvas2D.prototype, "backgroundRoundRadius", {
-            /**
-             * You can set the roundRadius of the background
-             * @returns The current roundRadius
-             */
-            get: function () {
-                if (!this._background || !this._background.isVisible) {
-                    return null;
-                }
-                return this._background.roundRadius;
-            },
-            set: function (value) {
-                this.checkBackgroundAvailability();
-                if (value === this._background.roundRadius) {
-                    return;
-                }
-                this._background.roundRadius = value;
-                this._background.levelVisible = true;
-            },
-            enumerable: true,
-            configurable: true
-        });
-        Object.defineProperty(Canvas2D.prototype, "interactionEnabled", {
-            /**
-             * Enable/Disable interaction for this Canvas
-             * When enabled the Prim2DBase.pointerEventObservable property will notified when appropriate events occur
-             */
-            get: function () {
-                return this._interactionEnabled;
-            },
-            set: function (enable) {
-                this._setupInteraction(enable);
-            },
-            enumerable: true,
-            configurable: true
-        });
-        Object.defineProperty(Canvas2D.prototype, "_engineData", {
-            get: function () {
-                return this.__engineData;
-            },
-            enumerable: true,
-            configurable: true
-        });
-        Canvas2D.prototype.checkBackgroundAvailability = function () {
-            if (this._cachingStrategy === Canvas2D.CACHESTRATEGY_TOPLEVELGROUPS) {
-                throw Error("Can't use Canvas Background with the caching strategy TOPLEVELGROUPS");
-            }
-        };
-        Canvas2D.prototype.onPrimBecomesDirty = function () {
-            this._addPrimToDirtyList(this);
-        };
-        Canvas2D.prototype._updateCanvasState = function () {
-            // Check if the update has already been made for this render Frame
-            if (this.scene.getRenderId() === this._updateRenderId) {
-                return;
-            }
-            // Detect a change of rendering size
-            var renderingSizeChanged = false;
-            var newWidth = this.engine.getRenderWidth();
-            if (newWidth !== this._renderingSize.width) {
-                renderingSizeChanged = true;
-            }
-            this._renderingSize.width = newWidth;
-            var newHeight = this.engine.getRenderHeight();
-            if (newHeight !== this._renderingSize.height) {
-                renderingSizeChanged = true;
-            }
-            this._renderingSize.height = newHeight;
-            // If the canvas fit the rendering size and it changed, update
-            if (renderingSizeChanged && this._fitRenderingDevice) {
-                this.size = this._renderingSize;
-                if (this._background) {
-                    this._background.size = this.size;
-                }
-                // Dirty the Layout at the Canvas level to recompute as the size changed
-                this._setLayoutDirty();
-            }
-            var context = new BABYLON.PrepareRender2DContext();
-            ++this._globalTransformProcessStep;
-            this.updateCachedStates(false);
-            this._prepareGroupRender(context);
-            this._updateRenderId = this.scene.getRenderId();
-        };
-        /**
-         * Method that renders the Canvas, you should not invoke
-         */
-        Canvas2D.prototype._render = function () {
-            this._updateCanvasState();
-            if (this._primPointerInfo.canvasPointerPos) {
-                this._updateIntersectionList(this._primPointerInfo.canvasPointerPos, false);
-                this._updateOverStatus(); // TODO this._primPointerInfo may not be up to date!
-            }
-            this.engine.setState(false);
-            this._groupRender();
-            // If the canvas is cached at canvas level, we must manually render the sprite that will display its content
-            if (this._cachingStrategy === Canvas2D.CACHESTRATEGY_CANVAS && this._cachedCanvasGroup) {
-                this._cachedCanvasGroup._renderCachedCanvas();
-            }
-        };
-        /**
-         * Internal method that allocate a cache for the given group.
-         * Caching is made using a collection of MapTexture where many groups have their bitmap cache stored inside.
-         * @param group The group to allocate the cache of.
-         * @return custom type with the PackedRect instance giving information about the cache location into the texture and also the MapTexture instance that stores the cache.
-         */
-        Canvas2D.prototype._allocateGroupCache = function (group, parent, minSize) {
-            // Determine size
-            var size = group.actualSize;
-            size = new BABYLON.Size(Math.ceil(size.width), Math.ceil(size.height));
-            if (minSize) {
-                size.width = Math.max(minSize.width, size.width);
-                size.height = Math.max(minSize.height, size.height);
-            }
-            if (!this._groupCacheMaps) {
-                this._groupCacheMaps = new Array();
-            }
-            // Try to find a spot in one of the cached texture
-            var res = null;
-            for (var _i = 0, _a = this._groupCacheMaps; _i < _a.length; _i++) {
-                var map = _a[_i];
-                var node = map.allocateRect(size);
-                if (node) {
-                    res = { node: node, texture: map };
-                    break;
-                }
-            }
-            // Couldn't find a map that could fit the rect, create a new map for it
-            if (!res) {
-                var mapSize = new BABYLON.Size(Canvas2D._groupTextureCacheSize, Canvas2D._groupTextureCacheSize);
-                // Check if the predefined size would fit, other create a custom size using the nearest bigger power of 2
-                if (size.width > mapSize.width || size.height > mapSize.height) {
-                    mapSize.width = Math.pow(2, Math.ceil(Math.log(size.width) / Math.log(2)));
-                    mapSize.height = Math.pow(2, Math.ceil(Math.log(size.height) / Math.log(2)));
-                }
-                var id = "groupsMapChache" + this._mapCounter + "forCanvas" + this.id;
-                map = new BABYLON.MapTexture(id, this._scene, mapSize);
-                this._groupCacheMaps.push(map);
-                var node = map.allocateRect(size);
-                res = { node: node, texture: map };
-            }
-            // Check if we have to create a Sprite that will display the content of the Canvas which is cached.
-            // Don't do it in case of the group being a worldspace canvas (because its texture is bound to a WorldSpaceCanvas node)
-            if (group !== this || this._isScreeSpace) {
-                var node = res.node;
-                // Special case if the canvas is entirely cached: create a group that will have a single sprite it will be rendered specifically at the very end of the rendering process
-                if (this._cachingStrategy === Canvas2D.CACHESTRATEGY_CANVAS) {
-                    this._cachedCanvasGroup = BABYLON.Group2D._createCachedCanvasGroup(this);
-                    var sprite = new BABYLON.Sprite2D(map, { parent: this._cachedCanvasGroup, id: "__cachedCanvasSprite__", spriteSize: node.contentSize, spriteLocation: node.pos });
-                    sprite.zOrder = 1;
-                    sprite.origin = BABYLON.Vector2.Zero();
-                }
-                else {
-                    var sprite = new BABYLON.Sprite2D(map, { parent: parent, id: "__cachedSpriteOfGroup__" + group.id, x: group.actualPosition.x, y: group.actualPosition.y, spriteSize: node.contentSize, spriteLocation: node.pos });
-                    sprite.origin = group.origin.clone();
-                    res.sprite = sprite;
-                }
-            }
-            return res;
-        };
-        /**
-         * Get a Solid Color Brush instance matching the given color.
-         * @param color The color to retrieve
-         * @return A shared instance of the SolidColorBrush2D class that use the given color
-         */
-        Canvas2D.GetSolidColorBrush = function (color) {
-            return Canvas2D._solidColorBrushes.getOrAddWithFactory(color.toHexString(), function () { return new BABYLON.SolidColorBrush2D(color.clone(), true); });
-        };
-        /**
-         * Get a Solid Color Brush instance matching the given color expressed as a CSS formatted hexadecimal value.
-         * @param color The color to retrieve
-         * @return A shared instance of the SolidColorBrush2D class that uses the given color
-         */
-        Canvas2D.GetSolidColorBrushFromHex = function (hexValue) {
-            return Canvas2D._solidColorBrushes.getOrAddWithFactory(hexValue, function () { return new BABYLON.SolidColorBrush2D(BABYLON.Color4.FromHexString(hexValue), true); });
-        };
-        Canvas2D.GetGradientColorBrush = function (color1, color2, translation, rotation, scale) {
-            if (translation === void 0) { translation = BABYLON.Vector2.Zero(); }
-            if (rotation === void 0) { rotation = 0; }
-            if (scale === void 0) { scale = 1; }
-            return Canvas2D._gradientColorBrushes.getOrAddWithFactory(BABYLON.GradientColorBrush2D.BuildKey(color1, color2, translation, rotation, scale), function () { return new BABYLON.GradientColorBrush2D(color1, color2, translation, rotation, scale, true); });
-        };
-        Canvas2D.GetBrushFromString = function (brushString) {
-            // Note: yes, I hate/don't know RegEx.. Feel free to add your contribution to the cause!
-            brushString = brushString.trim();
-            var split = brushString.split(",");
-            // Solid, formatted as: "[solid:]#FF808080"
-            if (split.length === 1) {
-                var value = null;
-                if (brushString.indexOf("solid:") === 0) {
-                    value = brushString.substr(6).trim();
-                }
-                else if (brushString.indexOf("#") === 0) {
-                    value = brushString;
-                }
-                else {
-                    return null;
-                }
-                return Canvas2D.GetSolidColorBrushFromHex(value);
-            }
-            else {
-                if (split[0].indexOf("gradient:") === 0) {
-                    split[0] = split[0].substr(9).trim();
-                }
-                try {
-                    var start = BABYLON.Color4.FromHexString(split[0].trim());
-                    var end = BABYLON.Color4.FromHexString(split[1].trim());
-                    var t = BABYLON.Vector2.Zero();
-                    if (split.length > 2) {
-                        var v = split[2].trim();
-                        if (v.charAt(0) !== "[" || v.charAt(v.length - 1) !== "]") {
-                            return null;
-                        }
-                        var sep = v.indexOf(":");
-                        var x = parseFloat(v.substr(1, sep));
-                        var y = parseFloat(v.substr(sep + 1, v.length - (sep + 1)));
-                        t = new BABYLON.Vector2(x, y);
-                    }
-                    var r = 0;
-                    if (split.length > 3) {
-                        r = BABYLON.Tools.ToRadians(parseFloat(split[3].trim()));
-                    }
-                    var s = 1;
-                    if (split.length > 4) {
-                        s = parseFloat(split[4].trim());
-                    }
-                    return Canvas2D.GetGradientColorBrush(start, end, t, r, s);
-                }
-                catch (e) {
-                    return null;
-                }
-            }
-        };
-        /**
-         * In this strategy only the direct children groups of the Canvas will be cached, their whole content (whatever the sub groups they have) into a single bitmap.
-         * This strategy doesn't allow primitives added directly as children of the Canvas.
-         * You typically want to use this strategy of a screenSpace fullscreen canvas: you don't want a bitmap cache taking the whole screen resolution but still want the main contents (say UI in the topLeft and rightBottom for instance) to be efficiently cached.
-         */
-        Canvas2D.CACHESTRATEGY_TOPLEVELGROUPS = 1;
-        /**
-         * In this strategy each group will have its own cache bitmap (except if a given group explicitly defines the DONTCACHEOVERRIDE or CACHEINPARENTGROUP behaviors).
-         * This strategy is typically used if the canvas has some groups that are frequently animated. Unchanged ones will have a steady cache and the others will be refreshed when they change, reducing the redraw operation count to their content only.
-         * When using this strategy, group instances can rely on the DONTCACHEOVERRIDE or CACHEINPARENTGROUP behaviors to minimize the amount of cached bitmaps.
-         * Note that in this mode the Canvas itself is not cached, it only contains the sprites of its direct children group to render, there's no point to cache the whole canvas, sprites will be rendered pretty efficiently, the memory cost would be too great for the value of it.
-         */
-        Canvas2D.CACHESTRATEGY_ALLGROUPS = 2;
-        /**
-         * In this strategy the whole canvas is cached into a single bitmap containing every primitives it owns, at the exception of the ones that are owned by a group having the DONTCACHEOVERRIDE behavior (these primitives will be directly drawn to the viewport at each render for screenSpace Canvas or be part of the Canvas cache bitmap for worldSpace Canvas).
-         */
-        Canvas2D.CACHESTRATEGY_CANVAS = 3;
-        /**
-         * This strategy is used to recompose/redraw the canvas entirely at each viewport render.
-         * Use this strategy if memory is a concern above rendering performances and/or if the canvas is frequently animated (hence reducing the benefits of caching).
-         * Note that you can't use this strategy for WorldSpace Canvas, they need at least a top level group caching.
-         */
-        Canvas2D.CACHESTRATEGY_DONTCACHE = 4;
-        Canvas2D.hierarchyLevelMaxSiblingCount = 10;
-        Canvas2D._interInfo = new BABYLON.IntersectInfo2D();
-        /**
-         * Define the default size used for both the width and height of a MapTexture to allocate.
-         * Note that some MapTexture might be bigger than this size if the first node to allocate is bigger in width or height
-         */
-        Canvas2D._groupTextureCacheSize = 1024;
-        Canvas2D._solidColorBrushes = new BABYLON.StringDictionary();
-        Canvas2D._gradientColorBrushes = new BABYLON.StringDictionary();
-        Canvas2D = __decorate([
-            BABYLON.className("Canvas2D")
-        ], Canvas2D);
-        return Canvas2D;
-    }(BABYLON.Group2D));
-    BABYLON.Canvas2D = Canvas2D;
-    var WorldSpaceCanvas2D = (function (_super) {
-        __extends(WorldSpaceCanvas2D, _super);
-        /**
-         * Create a new 2D WorldSpace Rendering Canvas, it is a 2D rectangle that has a size (width/height) and a world transformation information to place it in the world space.
-         * This kind of canvas can't have its Primitives directly drawn in the Viewport, they need to be cached in a bitmap at some point, as a consequence the DONT_CACHE strategy is unavailable. For now only CACHESTRATEGY_CANVAS is supported, but the remaining strategies will be soon.
-         * @param scene the Scene that owns the Canvas
-         * @param size the dimension of the Canvas in World Space
-         * Options:
-         *  - id: a text identifier, for information purpose only, default is null.
-         *  - position the position of the Canvas in World Space, default is [0,0,0]
-         *  - rotation the rotation of the Canvas in World Space, default is Quaternion.Identity()
-         *  - renderScaleFactor A scale factor applied to create the rendering texture that will be mapped in the Scene Rectangle. If you set 2 for instance the texture will be twice large in width and height. A greater value will allow to achieve a better rendering quality. Default value is 1.
-         * BE AWARE that the Canvas true dimension will be size*renderScaleFactor, then all coordinates and size will have to be express regarding this size.
-         * TIPS: if you want a renderScaleFactor independent reference of frame, create a child Group2D in the Canvas with position 0,0 and size set to null, then set its scale property to the same amount than the renderScaleFactor, put all your primitive inside using coordinates regarding the size property you pick for the Canvas and you'll be fine.
-         * - sideOrientation: Unexpected behavior occur if the value is different from Mesh.DEFAULTSIDE right now, so please use this one, which is the default.
-         * - cachingStrategy Must be CACHESTRATEGY_CANVAS for now, which is the default.
-         *  - enableInteraction: if true the pointer events will be listened and rerouted to the appropriate primitives of the Canvas2D through the Prim2DBase.onPointerEventObservable observable property. Default is false (the opposite of ScreenSpace).
-         * - isVisible: true if the canvas must be visible, false for hidden. Default is true.
-         * - customWorldSpaceNode: if specified the Canvas will be rendered in this given Node. But it's the responsibility of the caller to set the "worldSpaceToNodeLocal" property to compute the hit of the mouse ray into the node (in world coordinate system) as well as rendering the cached bitmap in the node itself. The properties cachedRect and cachedTexture of Group2D will give you what you need to do that.
-         */
-        function WorldSpaceCanvas2D(scene, size, settings) {
-            BABYLON.Prim2DBase._isCanvasInit = true;
-            var s = settings;
-            s.isScreenSpace = false;
-            s.size = size.clone();
-            settings.cachingStrategy = (settings.cachingStrategy == null) ? Canvas2D.CACHESTRATEGY_CANVAS : settings.cachingStrategy;
-            if (settings.cachingStrategy !== Canvas2D.CACHESTRATEGY_CANVAS) {
-                throw new Error("Right now only the CACHESTRATEGY_CANVAS cache Strategy is supported for WorldSpace Canvas. More will come soon!");
-            }
-            _super.call(this, scene, settings);
-            BABYLON.Prim2DBase._isCanvasInit = false;
-            //if (cachingStrategy === Canvas2D.CACHESTRATEGY_DONTCACHE) {
-            //    throw new Error("CACHESTRATEGY_DONTCACHE cache Strategy can't be used for WorldSpace Canvas");
-            //}
-            //let enableInteraction = settings ? settings.enableInteraction : true;
-            var createWorldSpaceNode = !settings || (settings.customWorldSpaceNode == null);
-            //let isVisible = settings ? settings.isVisible || true : true;
-            var id = settings ? settings.id || null : null;
-            //let rsf = settings ? settings.renderScaleFactor || 1 : 1;
-            //let c = new Canvas2D();
-            //c.setupCanvas(scene, id, new Size(size.width, size.height), rsf, false, cs, enableInteraction, new Vector2(0.5, 0.5), isVisible, null, null, null, null, null, null);
-            if (createWorldSpaceNode) {
-                var plane = new BABYLON.WorldSpaceCanvas2DNode(id, scene, this);
-                var vertexData = BABYLON.VertexData.CreatePlane({
-                    width: size.width,
-                    height: size.height,
-                    sideOrientation: settings && settings.sideOrientation || BABYLON.Mesh.DEFAULTSIDE
-                });
-                var mtl = new BABYLON.StandardMaterial(id + "_Material", scene);
-                this.applyCachedTexture(vertexData, mtl);
-                vertexData.applyToMesh(plane, false);
-                mtl.specularColor = new BABYLON.Color3(0, 0, 0);
-                mtl.disableLighting = true;
-                mtl.useAlphaFromDiffuseTexture = true;
-                plane.position = settings && settings.worldPosition || BABYLON.Vector3.Zero();
-                plane.rotationQuaternion = settings && settings.worldRotation || BABYLON.Quaternion.Identity();
-                plane.material = mtl;
-                this._worldSpaceNode = plane;
-            }
-            else {
-                this._worldSpaceNode = settings.customWorldSpaceNode;
-            }
-            //            return c;
-        }
-        WorldSpaceCanvas2D = __decorate([
-            BABYLON.className("WorldSpaceCanvas2D")
-        ], WorldSpaceCanvas2D);
-        return WorldSpaceCanvas2D;
-    }(Canvas2D));
-    BABYLON.WorldSpaceCanvas2D = WorldSpaceCanvas2D;
-    var ScreenSpaceCanvas2D = (function (_super) {
-        __extends(ScreenSpaceCanvas2D, _super);
-        /**
-         * Create a new 2D ScreenSpace Rendering Canvas, it is a 2D rectangle that has a size (width/height) and a position relative to the bottom/left corner of the screen.
-         * ScreenSpace Canvas will be drawn in the Viewport as a 2D Layer lying to the top of the 3D Scene. Typically used for traditional UI.
-         * All caching strategies will be available.
-         * PLEASE NOTE: the origin of a Screen Space Canvas is set to [0;0] (bottom/left) which is different than the default origin of a Primitive which is centered [0.5;0.5]
-         * @param scene the Scene that owns the Canvas
-         * Options:
-         *  - id: a text identifier, for information purpose only
-         *  - pos: the position of the canvas, relative from the bottom/left of the scene's viewport. Alternatively you can set the x and y properties directly. Default value is [0, 0]
-         *  - size: the Size of the canvas. Alternatively the width and height properties can be set. If null two behaviors depend on the cachingStrategy: if it's CACHESTRATEGY_CACHECANVAS then it will always auto-fit the rendering device, in all the other modes it will fit the content of the Canvas
-         *  - cachingStrategy: either CACHESTRATEGY_TOPLEVELGROUPS, CACHESTRATEGY_ALLGROUPS, CACHESTRATEGY_CANVAS, CACHESTRATEGY_DONTCACHE. Please refer to their respective documentation for more information. Default is Canvas2D.CACHESTRATEGY_DONTCACHE
-         *  - enableInteraction: if true the pointer events will be listened and rerouted to the appropriate primitives of the Canvas2D through the Prim2DBase.onPointerEventObservable observable property. Default is true.
-         *  - isVisible: true if the canvas must be visible, false for hidden. Default is true.
-         *  - marginTop/Left/Right/Bottom: define the margin for the corresponding edge, if all of them are null, margin is not used in layout computing. Default Value is null for each.
-         *  - hAlighment: define horizontal alignment of the Canvas, alignment is optional, default value null: no alignment.
-         *  - vAlighment: define horizontal alignment of the Canvas, alignment is optional, default value null: no alignment.
-         */
-        function ScreenSpaceCanvas2D(scene, settings) {
-            BABYLON.Prim2DBase._isCanvasInit = true;
-            _super.call(this, scene, settings);
-            //let c = new Canvas2D();
-            //if (!settings) {
-            //    c.setupCanvas(scene, null, null, 1, true, Canvas2D.CACHESTRATEGY_DONTCACHE, true, Vector2.Zero(), true, null, null, null, null, null, null);
-            //    c.position = Vector2.Zero();
-            //} else {
-            //    let pos = settings.position || new Vector2(settings.x || 0, settings.y || 0);
-            //    let size = (!settings.size && !settings.width && !settings.height) ? null : (settings.size || (new Size(settings.width || 0, settings.height || 0)));
-            //    c.setupCanvas(scene, settings.id || null, size, 1, true, settings.cachingStrategy || Canvas2D.CACHESTRATEGY_DONTCACHE, settings.enableInteraction || true, settings.origin || Vector2.Zero(), settings.isVisible || true, settings.marginTop, settings.marginLeft, settings.marginRight, settings.marginBottom, settings.hAlignment || PrimitiveAlignment.AlignLeft, settings.vAlignment || PrimitiveAlignment.AlignTop);
-            //    c.position = pos;
-            //}
-            //return c;
-        }
-        ScreenSpaceCanvas2D = __decorate([
-            BABYLON.className("ScreenSpaceCanvas2D")
-        ], ScreenSpaceCanvas2D);
-        return ScreenSpaceCanvas2D;
-    }(Canvas2D));
-    BABYLON.ScreenSpaceCanvas2D = ScreenSpaceCanvas2D;
-})(BABYLON || (BABYLON = {}));
-//# sourceMappingURL=babylon.canvas2d.js.map
-=======
 var __extends = (this && this.__extends) || function (d, b) {
     for (var p in b) if (b.hasOwnProperty(p)) d[p] = b[p];
     function __() { this.constructor = d; }
@@ -1966,5 +915,4 @@
         return Canvas2D;
     })(BABYLON.Group2D);
     BABYLON.Canvas2D = Canvas2D;
-})(BABYLON || (BABYLON = {}));
->>>>>>> 040fb69e
+})(BABYLON || (BABYLON = {}));