--- conflicted
+++ resolved
@@ -1,1875 +1,1862 @@
-import { Container } from "./container";
-import { AdvancedDynamicTexture } from "../advancedDynamicTexture";
-import { ValueAndUnit } from "../valueAndUnit";
-import { Nullable, Observer, Vector2, AbstractMesh, Observable, Vector3, Scene, Tools, Matrix, PointerEventTypes, Logger, Polygon } from "babylonjs";
-import { Measure } from "../measure";
-import { Style } from "../style";
-import { Matrix2D, Vector2WithInfo } from "../math2D";
-
-/**
- * Root class used for all 2D controls
- * @see http://doc.babylonjs.com/how_to/gui#controls
- */
-export class Control {
-    /**
-     * Gets or sets a boolean indicating if alpha must be an inherited value (false by default)
-     */
-    public static AllowAlphaInheritance = false;
-
-    private _alpha = 1;
-    private _alphaSet = false;
-    private _zIndex = 0;
-    /** @hidden */
-    public _host: AdvancedDynamicTexture;
-    /** Gets or sets the control parent */
-    public parent: Nullable<Container>;
-    /** @hidden */
-    public _currentMeasure = Measure.Empty();
-    private _fontFamily = "Arial";
-    private _fontStyle = "";
-    private _fontWeight = "";
-    private _fontSize = new ValueAndUnit(18, ValueAndUnit.UNITMODE_PIXEL, false);
-    private _font: string;
-    /** @hidden */
-    public _width = new ValueAndUnit(1, ValueAndUnit.UNITMODE_PERCENTAGE, false);
-    /** @hidden */
-    public _height = new ValueAndUnit(1, ValueAndUnit.UNITMODE_PERCENTAGE, false);
-    /** @hidden */
-    protected _fontOffset: { ascent: number, height: number, descent: number };
-    private _color = "";
-    private _style: Nullable<Style> = null;
-    private _styleObserver: Nullable<Observer<Style>>;
-    /** @hidden */
-    protected _horizontalAlignment = Control.HORIZONTAL_ALIGNMENT_CENTER;
-    /** @hidden */
-    protected _verticalAlignment = Control.VERTICAL_ALIGNMENT_CENTER;
-    /** @hidden */
-    protected _isDirty = true;
-    /** @hidden */
-    protected _wasDirty = false;
-    /** @hidden */
-    public _tempParentMeasure = Measure.Empty();
-    /** @hidden */
-    public _tempCurrentMeasure = Measure.Empty();
-    /** @hidden */
-    protected _cachedParentMeasure = Measure.Empty();
-    private _paddingLeft = new ValueAndUnit(0);
-    private _paddingRight = new ValueAndUnit(0);
-    private _paddingTop = new ValueAndUnit(0);
-    private _paddingBottom = new ValueAndUnit(0);
-    /** @hidden */
-    public _left = new ValueAndUnit(0);
-    /** @hidden */
-    public _top = new ValueAndUnit(0);
-    private _scaleX = 1.0;
-    private _scaleY = 1.0;
-    private _rotation = 0;
-    private _transformCenterX = 0.5;
-    private _transformCenterY = 0.5;
-    private _transformMatrix = Matrix2D.Identity();
-    /** @hidden */
-    protected _invertTransformMatrix = Matrix2D.Identity();
-    /** @hidden */
-    protected _transformedPosition = Vector2.Zero();
-    private _isMatrixDirty = true;
-    private _cachedOffsetX: number;
-    private _cachedOffsetY: number;
-    private _isVisible = true;
-    private _isHighlighted = false;
-    /** @hidden */
-    public _linkedMesh: Nullable<AbstractMesh>;
-    private _fontSet = false;
-    private _dummyVector2 = Vector2.Zero();
-    private _downCount = 0;
-    private _enterCount = -1;
-    private _doNotRender = false;
-    private _downPointerIds: { [id: number]: boolean } = {};
-    protected _isEnabled = true;
-    protected _disabledColor = "#9a9a9a";
-    /** @hidden */
-    protected _rebuildLayout = false;
-
-    /** @hidden */
-    public _isClipped = false;
-
-    /** @hidden */
-    public _tag: any;
-
-    /**
-     * Gets or sets the unique id of the node. Please note that this number will be updated when the control is added to a container
-     */
-    public uniqueId: number;
-
-    /**
-     * Gets or sets an object used to store user defined information for the node
-     */
-    public metadata: any = null;
-
-    /** Gets or sets a boolean indicating if the control can be hit with pointer events */
-    public isHitTestVisible = true;
-    /** Gets or sets a boolean indicating if the control can block pointer events */
-    public isPointerBlocker = false;
-    /** Gets or sets a boolean indicating if the control can be focusable */
-    public isFocusInvisible = false;
-
-    /** Gets or sets a boolean indicating if the children are clipped to the current control bounds */
-    public clipChildren = true;
-
-    /**
-     * Gets or sets a boolean indicating that the current control should cache its rendering (useful when the control does not change often)
-     */
-    public useBitmapCache = false;
-
-    private _cacheData: Nullable<ImageData>;
-
-    private _shadowOffsetX = 0;
-    /** Gets or sets a value indicating the offset to apply on X axis to render the shadow */
-    public get shadowOffsetX() {
-        return this._shadowOffsetX;
-    }
-
-    public set shadowOffsetX(value: number) {
-        if (this._shadowOffsetX === value) {
-            return;
-        }
-
-        this._shadowOffsetX = value;
-        this._markAsDirty();
-    }
-
-    private _shadowOffsetY = 0;
-    /** Gets or sets a value indicating the offset to apply on Y axis to render the shadow */
-    public get shadowOffsetY() {
-        return this._shadowOffsetY;
-    }
-
-    public set shadowOffsetY(value: number) {
-        if (this._shadowOffsetY === value) {
-            return;
-        }
-
-        this._shadowOffsetY = value;
-        this._markAsDirty();
-    }
-
-    private _shadowBlur = 0;
-    /** Gets or sets a value indicating the amount of blur to use to render the shadow */
-    public get shadowBlur() {
-        return this._shadowBlur;
-    }
-
-    public set shadowBlur(value: number) {
-        if (this._shadowBlur === value) {
-            return;
-        }
-
-        this._shadowBlur = value;
-        this._markAsDirty();
-    }
-
-    private _shadowColor = 'black';
-    /** Gets or sets a value indicating the color of the shadow (black by default ie. "#000") */
-    public get shadowColor() {
-        return this._shadowColor;
-    }
-
-    public set shadowColor(value: string) {
-        if (this._shadowColor === value) {
-            return;
-        }
-
-        this._shadowColor = value;
-        this._markAsDirty();
-    }
-
-    /** Gets or sets the cursor to use when the control is hovered */
-    public hoverCursor = "";
-
-    /** @hidden */
-    protected _linkOffsetX = new ValueAndUnit(0);
-    /** @hidden */
-    protected _linkOffsetY = new ValueAndUnit(0);
-
-    // Properties
-
-    /** Gets the control type name */
-    public get typeName(): string {
-        return this._getTypeName();
-    }
-
-    /**
-     * Get the current class name of the control.
-     * @returns current class name
-     */
-    public getClassName(): string {
-        return this._getTypeName();
-    }
-
-    /**
-    * An event triggered when the pointer move over the control.
-    */
-    public onPointerMoveObservable = new Observable<Vector2>();
-
-    /**
-    * An event triggered when the pointer move out of the control.
-    */
-    public onPointerOutObservable = new Observable<Control>();
-
-    /**
-    * An event triggered when the pointer taps the control
-    */
-    public onPointerDownObservable = new Observable<Vector2WithInfo>();
-
-    /**
-    * An event triggered when pointer up
-    */
-    public onPointerUpObservable = new Observable<Vector2WithInfo>();
-
-    /**
-    * An event triggered when a control is clicked on
-    */
-    public onPointerClickObservable = new Observable<Vector2WithInfo>();
-
-    /**
-    * An event triggered when pointer enters the control
-    */
-    public onPointerEnterObservable = new Observable<Control>();
-
-    /**
-    * An event triggered when the control is marked as dirty
-    */
-    public onDirtyObservable = new Observable<Control>();
-
-    /**
-     * An event triggered before drawing the control
-     */
-    public onBeforeDrawObservable = new Observable<Control>();
-
-    /**
-     * An event triggered after the control was drawn
-     */
-    public onAfterDrawObservable = new Observable<Control>();
-
-    /**
-     * Get the hosting AdvancedDynamicTexture
-     */
-    public get host(): AdvancedDynamicTexture {
-        return this._host;
-    }
-
-    /** Gets or set information about font offsets (used to render and align text) */
-    public get fontOffset(): { ascent: number, height: number, descent: number } {
-        return this._fontOffset;
-    }
-
-    public set fontOffset(offset: { ascent: number, height: number, descent: number }) {
-        this._fontOffset = offset;
-    }
-
-    /** Gets or sets alpha value for the control (1 means opaque and 0 means entirely transparent) */
-    public get alpha(): number {
-        return this._alpha;
-    }
-
-    public set alpha(value: number) {
-        if (this._alpha === value) {
-            return;
-        }
-        this._alphaSet = true;
-        this._alpha = value;
-        this._markAsDirty();
-    }
-
-    /**
-     * Gets or sets a boolean indicating that we want to highlight the control (mostly for debugging purpose)
-     */
-    public get isHighlighted(): boolean {
-        return this._isHighlighted;
-    }
-
-    public set isHighlighted(value: boolean) {
-        if (this._isHighlighted === value) {
-            return;
-        }
-
-        this._isHighlighted = value;
-        this._markAsDirty();
-    }
-
-    /** Gets or sets a value indicating the scale factor on X axis (1 by default)
-     * @see http://doc.babylonjs.com/how_to/gui#rotation-and-scaling
-    */
-    public get scaleX(): number {
-        return this._scaleX;
-    }
-
-    public set scaleX(value: number) {
-        if (this._scaleX === value) {
-            return;
-        }
-
-        this._scaleX = value;
-        this._transform();
-        this._markAsDirty();
-        this._markMatrixAsDirty();
-    }
-
-    /** Gets or sets a value indicating the scale factor on Y axis (1 by default)
-     * @see http://doc.babylonjs.com/how_to/gui#rotation-and-scaling
-    */
-    public get scaleY(): number {
-        return this._scaleY;
-    }
-
-    public set scaleY(value: number) {
-        if (this._scaleY === value) {
-            return;
-        }
-
-        this._scaleY = value;
-        this._transform();
-        this._markAsDirty();
-        this._markMatrixAsDirty();
-    }
-
-    /** Gets or sets the rotation angle (0 by default)
-     * @see http://doc.babylonjs.com/how_to/gui#rotation-and-scaling
-    */
-    public get rotation(): number {
-        return this._rotation;
-    }
-
-    public set rotation(value: number) {
-        if (this._rotation === value) {
-            return;
-        }
-
-        this._rotation = value;
-        this._markAsDirty();
-        this._markMatrixAsDirty();
-    }
-
-    /** Gets or sets the transformation center on Y axis (0 by default)
-     * @see http://doc.babylonjs.com/how_to/gui#rotation-and-scaling
-    */
-    public get transformCenterY(): number {
-        return this._transformCenterY;
-    }
-
-    public set transformCenterY(value: number) {
-        if (this._transformCenterY === value) {
-            return;
-        }
-
-        this._transformCenterY = value;
-        this._markAsDirty();
-        this._markMatrixAsDirty();
-    }
-
-    /** Gets or sets the transformation center on X axis (0 by default)
-     * @see http://doc.babylonjs.com/how_to/gui#rotation-and-scaling
-    */
-    public get transformCenterX(): number {
-        return this._transformCenterX;
-    }
-
-    public set transformCenterX(value: number) {
-        if (this._transformCenterX === value) {
-            return;
-        }
-
-        this._transformCenterX = value;
-        this._markAsDirty();
-        this._markMatrixAsDirty();
-    }
-
-    /**
-     * Gets or sets the horizontal alignment
-     * @see http://doc.babylonjs.com/how_to/gui#alignments
-     */
-    public get horizontalAlignment(): number {
-        return this._horizontalAlignment;
-    }
-
-    public set horizontalAlignment(value: number) {
-        if (this._horizontalAlignment === value) {
-            return;
-        }
-
-        this._horizontalAlignment = value;
-        this._markAsDirty();
-    }
-
-    /**
-     * Gets or sets the vertical alignment
-     * @see http://doc.babylonjs.com/how_to/gui#alignments
-     */
-    public get verticalAlignment(): number {
-        return this._verticalAlignment;
-    }
-
-    public set verticalAlignment(value: number) {
-        if (this._verticalAlignment === value) {
-            return;
-        }
-
-        this._verticalAlignment = value;
-        this._markAsDirty();
-    }
-
-    /**
-     * Gets or sets control width
-     * @see http://doc.babylonjs.com/how_to/gui#position-and-size
-     */
-    public get width(): string | number {
-        return this._width.toString(this._host);
-    }
-
-    /**
-     * Gets control width in pixel
-     * @see http://doc.babylonjs.com/how_to/gui#position-and-size
-     */
-    public get widthInPixels(): number {
-        return this._width.getValueInPixel(this._host, this._cachedParentMeasure.width);
-    }
-
-    public set width(value: string | number) {
-        if (this._width.toString(this._host) === value) {
-            return;
-        }
-
-        if (this._width.fromString(value)) {
-            this._markAsDirty();
-        }
-    }
-
-    /**
-     * Gets or sets control height
-     * @see http://doc.babylonjs.com/how_to/gui#position-and-size
-     */
-    public get height(): string | number {
-        return this._height.toString(this._host);
-    }
-
-    /**
-     * Gets control height in pixel
-     * @see http://doc.babylonjs.com/how_to/gui#position-and-size
-     */
-    public get heightInPixels(): number {
-        return this._height.getValueInPixel(this._host, this._cachedParentMeasure.height);
-    }
-
-    public set height(value: string | number) {
-        if (this._height.toString(this._host) === value) {
-            return;
-        }
-
-        if (this._height.fromString(value)) {
-            this._markAsDirty();
-        }
-    }
-
-    /** Gets or set font family */
-    public get fontFamily(): string {
-        if (!this._fontSet) {
-            return "";
-        }
-        return this._fontFamily;
-    }
-
-    public set fontFamily(value: string) {
-        if (this._fontFamily === value) {
-            return;
-        }
-
-        this._fontFamily = value;
-        this._resetFontCache();
-    }
-
-    /** Gets or sets font style */
-    public get fontStyle(): string {
-        return this._fontStyle;
-    }
-
-    public set fontStyle(value: string) {
-        if (this._fontStyle === value) {
-            return;
-        }
-
-        this._fontStyle = value;
-        this._resetFontCache();
-    }
-
-    /** Gets or sets font weight */
-    public get fontWeight(): string {
-        return this._fontWeight;
-    }
-
-    public set fontWeight(value: string) {
-        if (this._fontWeight === value) {
-            return;
-        }
-
-        this._fontWeight = value;
-        this._resetFontCache();
-    }
-
-    /**
-     * Gets or sets style
-     * @see http://doc.babylonjs.com/how_to/gui#styles
-     */
-    public get style(): Nullable<Style> {
-        return this._style;
-    }
-
-    public set style(value: Nullable<Style>) {
-        if (this._style) {
-            this._style.onChangedObservable.remove(this._styleObserver);
-            this._styleObserver = null;
-        }
-
-        this._style = value;
-
-        if (this._style) {
-            this._styleObserver = this._style.onChangedObservable.add(() => {
-                this._markAsDirty();
-                this._resetFontCache();
-            });
-        }
-
-        this._markAsDirty();
-        this._resetFontCache();
-    }
-
-    /** @hidden */
-    public get _isFontSizeInPercentage(): boolean {
-        return this._fontSize.isPercentage;
-    }
-
-    /** Gets font size in pixels */
-    public get fontSizeInPixels(): number {
-        let fontSizeToUse = this._style ? this._style._fontSize : this._fontSize;
-
-        if (fontSizeToUse.isPixel) {
-            return fontSizeToUse.getValue(this._host);
-        }
-
-        return fontSizeToUse.getValueInPixel(this._host, this._tempParentMeasure.height || this._cachedParentMeasure.height);
-    }
-
-    /** Gets or sets font size */
-    public get fontSize(): string | number {
-        return this._fontSize.toString(this._host);
-    }
-
-    public set fontSize(value: string | number) {
-        if (this._fontSize.toString(this._host) === value) {
-            return;
-        }
-
-        if (this._fontSize.fromString(value)) {
-            this._markAsDirty();
-            this._resetFontCache();
-        }
-    }
-
-    /** Gets or sets foreground color */
-    public get color(): string {
-        return this._color;
-    }
-
-    public set color(value: string) {
-        if (this._color === value) {
-            return;
-        }
-
-        this._color = value;
-        this._markAsDirty();
-    }
-
-    /** Gets or sets z index which is used to reorder controls on the z axis */
-    public get zIndex(): number {
-        return this._zIndex;
-    }
-
-    public set zIndex(value: number) {
-        if (this.zIndex === value) {
-            return;
-        }
-
-        this._zIndex = value;
-
-        if (this.parent) {
-            this.parent._reOrderControl(this);
-        }
-    }
-
-    /** Gets or sets a boolean indicating if the control can be rendered */
-    public get notRenderable(): boolean {
-        return this._doNotRender;
-    }
-
-    public set notRenderable(value: boolean) {
-        if (this._doNotRender === value) {
-            return;
-        }
-
-        this._doNotRender = value;
-        this._markAsDirty();
-    }
-
-    /** Gets or sets a boolean indicating if the control is visible */
-    public get isVisible(): boolean {
-        return this._isVisible;
-    }
-
-    public set isVisible(value: boolean) {
-        if (this._isVisible === value) {
-            return;
-        }
-
-        this._isVisible = value;
-        this._markAsDirty(true);
-    }
-
-    /** Gets a boolean indicating that the control needs to update its rendering */
-    public get isDirty(): boolean {
-        return this._isDirty;
-    }
-
-    /**
-     * Gets the current linked mesh (or null if none)
-     */
-    public get linkedMesh(): Nullable<AbstractMesh> {
-        return this._linkedMesh;
-    }
-
-    /**
-     * Gets or sets a value indicating the padding to use on the left of the control
-     * @see http://doc.babylonjs.com/how_to/gui#position-and-size
-     */
-    public get paddingLeft(): string | number {
-        return this._paddingLeft.toString(this._host);
-    }
-
-    /**
-     * Gets a value indicating the padding in pixels to use on the left of the control
-     * @see http://doc.babylonjs.com/how_to/gui#position-and-size
-     */
-    public get paddingLeftInPixels(): number {
-        return this._paddingLeft.getValueInPixel(this._host, this._cachedParentMeasure.width);
-    }
-
-    public set paddingLeft(value: string | number) {
-        if (this._paddingLeft.fromString(value)) {
-            this._markAsDirty();
-        }
-    }
-
-    /**
-     * Gets or sets a value indicating the padding to use on the right of the control
-     * @see http://doc.babylonjs.com/how_to/gui#position-and-size
-     */
-    public get paddingRight(): string | number {
-        return this._paddingRight.toString(this._host);
-    }
-
-    /**
-     * Gets a value indicating the padding in pixels to use on the right of the control
-     * @see http://doc.babylonjs.com/how_to/gui#position-and-size
-     */
-    public get paddingRightInPixels(): number {
-        return this._paddingRight.getValueInPixel(this._host, this._cachedParentMeasure.width);
-    }
-
-    public set paddingRight(value: string | number) {
-        if (this._paddingRight.fromString(value)) {
-            this._markAsDirty();
-        }
-    }
-
-    /**
-     * Gets or sets a value indicating the padding to use on the top of the control
-     * @see http://doc.babylonjs.com/how_to/gui#position-and-size
-     */
-    public get paddingTop(): string | number {
-        return this._paddingTop.toString(this._host);
-    }
-
-    /**
-     * Gets a value indicating the padding in pixels to use on the top of the control
-     * @see http://doc.babylonjs.com/how_to/gui#position-and-size
-     */
-    public get paddingTopInPixels(): number {
-        return this._paddingTop.getValueInPixel(this._host, this._cachedParentMeasure.height);
-    }
-
-    public set paddingTop(value: string | number) {
-        if (this._paddingTop.fromString(value)) {
-            this._markAsDirty();
-        }
-    }
-
-    /**
-     * Gets or sets a value indicating the padding to use on the bottom of the control
-     * @see http://doc.babylonjs.com/how_to/gui#position-and-size
-     */
-    public get paddingBottom(): string | number {
-        return this._paddingBottom.toString(this._host);
-    }
-
-    /**
-     * Gets a value indicating the padding in pixels to use on the bottom of the control
-     * @see http://doc.babylonjs.com/how_to/gui#position-and-size
-     */
-    public get paddingBottomInPixels(): number {
-        return this._paddingBottom.getValueInPixel(this._host, this._cachedParentMeasure.height);
-    }
-
-    public set paddingBottom(value: string | number) {
-        if (this._paddingBottom.fromString(value)) {
-            this._markAsDirty();
-        }
-    }
-
-    /**
-     * Gets or sets a value indicating the left coordinate of the control
-     * @see http://doc.babylonjs.com/how_to/gui#position-and-size
-     */
-    public get left(): string | number {
-        return this._left.toString(this._host);
-    }
-
-    /**
-     * Gets a value indicating the left coordinate in pixels of the control
-     * @see http://doc.babylonjs.com/how_to/gui#position-and-size
-     */
-    public get leftInPixels(): number {
-        return this._left.getValueInPixel(this._host, this._cachedParentMeasure.width);
-    }
-
-    public set left(value: string | number) {
-        if (this._left.fromString(value)) {
-            this._markAsDirty();
-        }
-    }
-
-    /**
-     * Gets or sets a value indicating the top coordinate of the control
-     * @see http://doc.babylonjs.com/how_to/gui#position-and-size
-     */
-    public get top(): string | number {
-        return this._top.toString(this._host);
-    }
-
-    /**
-     * Gets a value indicating the top coordinate in pixels of the control
-     * @see http://doc.babylonjs.com/how_to/gui#position-and-size
-     */
-    public get topInPixels(): number {
-        return this._top.getValueInPixel(this._host, this._cachedParentMeasure.height);
-    }
-
-    public set top(value: string | number) {
-        if (this._top.fromString(value)) {
-            this._markAsDirty();
-        }
-    }
-
-    /**
-     * Gets or sets a value indicating the offset on X axis to the linked mesh
-     * @see http://doc.babylonjs.com/how_to/gui#tracking-positions
-     */
-    public get linkOffsetX(): string | number {
-        return this._linkOffsetX.toString(this._host);
-    }
-
-    /**
-     * Gets a value indicating the offset in pixels on X axis to the linked mesh
-     * @see http://doc.babylonjs.com/how_to/gui#tracking-positions
-     */
-    public get linkOffsetXInPixels(): number {
-        return this._linkOffsetX.getValueInPixel(this._host, this._cachedParentMeasure.width);
-    }
-
-    public set linkOffsetX(value: string | number) {
-        if (this._linkOffsetX.fromString(value)) {
-            this._markAsDirty();
-        }
-    }
-
-    /**
-     * Gets or sets a value indicating the offset on Y axis to the linked mesh
-     * @see http://doc.babylonjs.com/how_to/gui#tracking-positions
-     */
-    public get linkOffsetY(): string | number {
-        return this._linkOffsetY.toString(this._host);
-    }
-
-    /**
-     * Gets a value indicating the offset in pixels on Y axis to the linked mesh
-     * @see http://doc.babylonjs.com/how_to/gui#tracking-positions
-     */
-    public get linkOffsetYInPixels(): number {
-        return this._linkOffsetY.getValueInPixel(this._host, this._cachedParentMeasure.height);
-    }
-
-    public set linkOffsetY(value: string | number) {
-        if (this._linkOffsetY.fromString(value)) {
-            this._markAsDirty();
-        }
-    }
-
-    /** Gets the center coordinate on X axis */
-    public get centerX(): number {
-        return this._currentMeasure.left + this._currentMeasure.width / 2;
-    }
-
-    /** Gets the center coordinate on Y axis */
-    public get centerY(): number {
-        return this._currentMeasure.top + this._currentMeasure.height / 2;
-    }
-
-    /** Gets or sets if control is Enabled*/
-    public get isEnabled(): boolean {
-        return this._isEnabled;
-    }
-
-    public set isEnabled(value: boolean) {
-        if (this._isEnabled === value) {
-            return;
-        }
-
-        this._isEnabled = value;
-        this._markAsDirty();
-    }
-    /** Gets or sets background color of control if it's disabled*/
-    public get disabledColor(): string {
-        return this._disabledColor;
-    }
-
-    public set disabledColor(value: string) {
-        if (this._disabledColor === value) {
-            return;
-        }
-
-        this._disabledColor = value;
-        this._markAsDirty();
-    }
-    // Functions
-
-    /**
-     * Creates a new control
-     * @param name defines the name of the control
-     */
-    constructor(
-        /** defines the name of the control */
-        public name?: string) {
-    }
-
-    /** @hidden */
-    protected _getTypeName(): string {
-        return "Control";
-    }
-
-    /**
-     * Gets the first ascendant in the hierarchy of the given type
-     * @param className defines the required type
-     * @returns the ascendant or null if not found
-     */
-    public getAscendantOfClass(className: string): Nullable<Control> {
-        if (!this.parent) {
-            return null;
-        }
-
-        if (this.parent.getClassName() === className) {
-            return this.parent;
-        }
-
-        return this.parent.getAscendantOfClass(className);
-    }
-
-    /** @hidden */
-    public _resetFontCache(): void {
-        this._fontSet = true;
-        this._markAsDirty();
-    }
-
-    /**
-     * Determines if a container is an ascendant of the current control
-     * @param container defines the container to look for
-     * @returns true if the container is one of the ascendant of the control
-     */
-    public isAscendant(container: Control): boolean {
-        if (!this.parent) {
-            return false;
-        }
-
-        if (this.parent === container) {
-            return true;
-        }
-
-        return this.parent.isAscendant(container);
-    }
-
-    /**
-     * Gets coordinates in local control space
-     * @param globalCoordinates defines the coordinates to transform
-     * @returns the new coordinates in local space
-     */
-    public getLocalCoordinates(globalCoordinates: Vector2): Vector2 {
-        var result = Vector2.Zero();
-
-        this.getLocalCoordinatesToRef(globalCoordinates, result);
-
-        return result;
-    }
-
-    /**
-     * Gets coordinates in local control space
-     * @param globalCoordinates defines the coordinates to transform
-     * @param result defines the target vector2 where to store the result
-     * @returns the current control
-     */
-    public getLocalCoordinatesToRef(globalCoordinates: Vector2, result: Vector2): Control {
-        result.x = globalCoordinates.x - this._currentMeasure.left;
-        result.y = globalCoordinates.y - this._currentMeasure.top;
-        return this;
-    }
-
-    /**
-     * Gets coordinates in parent local control space
-     * @param globalCoordinates defines the coordinates to transform
-     * @returns the new coordinates in parent local space
-     */
-    public getParentLocalCoordinates(globalCoordinates: Vector2): Vector2 {
-        var result = Vector2.Zero();
-
-        result.x = globalCoordinates.x - this._cachedParentMeasure.left;
-        result.y = globalCoordinates.y - this._cachedParentMeasure.top;
-
-        return result;
-    }
-
-    /**
-     * Move the current control to a vector3 position projected onto the screen.
-     * @param position defines the target position
-     * @param scene defines the hosting scene
-     */
-    public moveToVector3(position: Vector3, scene: Scene): void {
-        if (!this._host || this.parent !== this._host._rootContainer) {
-            Tools.Error("Cannot move a control to a vector3 if the control is not at root level");
-            return;
-        }
-
-        this.horizontalAlignment = Control.HORIZONTAL_ALIGNMENT_LEFT;
-        this.verticalAlignment = Control.VERTICAL_ALIGNMENT_TOP;
-
-        var globalViewport = this._host._getGlobalViewport(scene);
-        var projectedPosition = Vector3.Project(position, Matrix.Identity(), scene.getTransformMatrix(), globalViewport);
-
-        this._moveToProjectedPosition(projectedPosition);
-
-        if (projectedPosition.z < 0 || projectedPosition.z > 1) {
-            this.notRenderable = true;
-            return;
-        }
-        this.notRenderable = false;
-    }
-
-    /** @hidden */
-    public _getDescendants(results: Control[], directDescendantsOnly: boolean = false, predicate?: (control: Control) => boolean): void {
-        // Do nothing by default
-    }
-
-    /**
-     * Will return all controls that have this control as ascendant
-     * @param directDescendantsOnly defines if true only direct descendants of 'this' will be considered, if false direct and also indirect (children of children, an so on in a recursive manner) descendants of 'this' will be considered
-     * @param predicate defines an optional predicate that will be called on every evaluated child, the predicate must return true for a given child to be part of the result, otherwise it will be ignored
-     * @return all child controls
-     */
-    public getDescendants(directDescendantsOnly?: boolean, predicate?: (control: Control) => boolean): Control[] {
-        var results = new Array<Control>();
-
-        this._getDescendants(results, directDescendantsOnly, predicate);
-
-        return results;
-    }
-
-    /**
-     * Link current control with a target mesh
-     * @param mesh defines the mesh to link with
-     * @see http://doc.babylonjs.com/how_to/gui#tracking-positions
-     */
-    public linkWithMesh(mesh: Nullable<AbstractMesh>): void {
-        if (!this._host || this.parent && this.parent !== this._host._rootContainer) {
-            if (mesh) {
-                Tools.Error("Cannot link a control to a mesh if the control is not at root level");
-            }
-            return;
-        }
-
-        var index = this._host._linkedControls.indexOf(this);
-        if (index !== -1) {
-            this._linkedMesh = mesh;
-            if (!mesh) {
-                this._host._linkedControls.splice(index, 1);
-            }
-            return;
-        } else if (!mesh) {
-            return;
-        }
-
-        this.horizontalAlignment = Control.HORIZONTAL_ALIGNMENT_LEFT;
-        this.verticalAlignment = Control.VERTICAL_ALIGNMENT_TOP;
-        this._linkedMesh = mesh;
-        this._host._linkedControls.push(this);
-    }
-
-    /** @hidden */
-    public _moveToProjectedPosition(projectedPosition: Vector3): void {
-        let oldLeft = this._left.getValue(this._host);
-        let oldTop = this._top.getValue(this._host);
-
-        var newLeft = ((projectedPosition.x + this._linkOffsetX.getValue(this._host)) - this._currentMeasure.width / 2);
-        var newTop = ((projectedPosition.y + this._linkOffsetY.getValue(this._host)) - this._currentMeasure.height / 2);
-
-        if (this._left.ignoreAdaptiveScaling && this._top.ignoreAdaptiveScaling) {
-            if (Math.abs(newLeft - oldLeft) < 0.5) {
-                newLeft = oldLeft;
-            }
-
-            if (Math.abs(newTop - oldTop) < 0.5) {
-                newTop = oldTop;
-            }
-        }
-
-        this.left = newLeft + "px";
-        this.top = newTop + "px";
-
-        this._left.ignoreAdaptiveScaling = true;
-        this._top.ignoreAdaptiveScaling = true;
-        this._markAsDirty();
-    }
-
-    /** @hidden */
-    public _offsetLeft(offset: number) {
-        this._isDirty = true;
-        this._currentMeasure.left += offset;
-    }
-
-    /** @hidden */
-    public _offsetTop(offset: number) {
-        this._isDirty = true;
-        this._currentMeasure.top += offset;
-    }
-
-    /** @hidden */
-    public _markMatrixAsDirty(): void {
-        this._isMatrixDirty = true;
-        this._flagDescendantsAsMatrixDirty();
-    }
-
-    /** @hidden */
-    public _flagDescendantsAsMatrixDirty(): void {
-        // No child
-    }
-
-    /** @hidden */
-    public _intersectsRect(rect: Measure) {
-        if (this._currentMeasure.left >= rect.left + rect.width) {
-            return false;
-        }
-
-        if (this._currentMeasure.top >= rect.top + rect.height) {
-            return false;
-        }
-
-        if (this._currentMeasure.left + this._currentMeasure.width <= rect.left) {
-            return false;
-        }
-
-        if (this._currentMeasure.top + this._currentMeasure.height <= rect.top) {
-            return false;
-        }
-
-        return true;
-    }
-
-    /** @hidden */
-<<<<<<< HEAD
-    protected invalidateRect() {
-        if (this.host) {
-            // Compute aabb of rotated container box (eg. to handle rotation)
-            var rectanglePoints = Polygon.Rectangle(this._currentMeasure.left, this._currentMeasure.top, this._currentMeasure.left + this._currentMeasure.width, this._currentMeasure.top + this._currentMeasure.height);
-=======
-    protected invalidateRect(left: number, top: number, right: number, bottom: number) {
-        if (this.host && this.host.useInvalidateRectOptimization) {
-            // Compute AABB of transformed container box (eg. to handle rotation and scaling)
-            var rectanglePoints = BABYLON.Polygon.Rectangle(left, top, right, bottom);
->>>>>>> 5d40be3d
-            var min = new Vector2(Number.MAX_VALUE, Number.MAX_VALUE);
-            var max = new Vector2(0, 0);
-            for (var i = 0; i < 4; i++) {
-                this._transformMatrix.transformCoordinates(rectanglePoints[i].x, rectanglePoints[i].y, rectanglePoints[i]);
-                min.x = Math.min(min.x, rectanglePoints[i].x);
-                min.y = Math.min(min.y, rectanglePoints[i].y);
-                max.x = Math.max(max.x, rectanglePoints[i].x);
-                max.y = Math.max(max.y, rectanglePoints[i].y);
-            }
-
-            this.host.invalidateRect(
-                min.x,
-                min.y,
-                max.x,
-                max.y,
-                left,
-                top,
-                right,
-                bottom
-            );
-        }
-    }
-
-    /** @hidden */
-    public _markAsDirty(force = false): void {
-        if (!this._isVisible && !force) {
-            return;
-        }
-
-        this._isDirty = true;
-
-        // Redraw only this rectangle
-        if (this._host) {
-            this._host.markAsDirty();
-        }
-    }
-
-    /** @hidden */
-    public _markAllAsDirty(): void {
-        this._markAsDirty();
-
-        if (this._font) {
-            this._prepareFont();
-        }
-    }
-
-    /** @hidden */
-    public _link(host: AdvancedDynamicTexture): void {
-        this._host = host;
-        if (this._host) {
-            this.uniqueId = this._host.getScene()!.getUniqueId();
-        }
-    }
-
-    /** @hidden */
-    protected _transform(context?: CanvasRenderingContext2D): void {
-        if (!this._isMatrixDirty && this._scaleX === 1 && this._scaleY === 1 && this._rotation === 0) {
-            return;
-        }
-
-        // postTranslate
-        var offsetX = this._currentMeasure.width * this._transformCenterX + this._currentMeasure.left;
-        var offsetY = this._currentMeasure.height * this._transformCenterY + this._currentMeasure.top;
-        if (context) {
-            context.translate(offsetX, offsetY);
-
-            // rotate
-            context.rotate(this._rotation);
-
-            // scale
-            context.scale(this._scaleX, this._scaleY);
-
-            // preTranslate
-            context.translate(-offsetX, -offsetY);
-        }
-        // Need to update matrices?
-        if (this._isMatrixDirty || this._cachedOffsetX !== offsetX || this._cachedOffsetY !== offsetY) {
-            this._cachedOffsetX = offsetX;
-            this._cachedOffsetY = offsetY;
-            this._isMatrixDirty = false;
-            this._flagDescendantsAsMatrixDirty();
-
-            Matrix2D.ComposeToRef(-offsetX, -offsetY, this._rotation, this._scaleX, this._scaleY, this.parent ? this.parent._transformMatrix : null, this._transformMatrix);
-
-            this._transformMatrix.invertToRef(this._invertTransformMatrix);
-        }
-    }
-
-    /** @hidden */
-    public _renderHighlight(context: CanvasRenderingContext2D): void {
-        if (!this.isHighlighted) {
-            return;
-        }
-
-        context.save();
-        context.strokeStyle = "#4affff";
-        context.lineWidth = 2;
-
-        this._renderHighlightSpecific(context);
-        context.restore();
-    }
-
-    /** @hidden */
-    public _renderHighlightSpecific(context: CanvasRenderingContext2D): void {
-        context.strokeRect(this._currentMeasure.left, this._currentMeasure.top, this._currentMeasure.width, this._currentMeasure.height);
-    }
-
-    /** @hidden */
-    protected _applyStates(context: CanvasRenderingContext2D): void {
-        if (this._isFontSizeInPercentage) {
-            this._fontSet = true;
-        }
-
-        if (this._fontSet) {
-            this._prepareFont();
-            this._fontSet = false;
-        }
-
-        if (this._font) {
-            context.font = this._font;
-        }
-
-        if (this._color) {
-            context.fillStyle = this._color;
-        }
-
-        if (Control.AllowAlphaInheritance) {
-            context.globalAlpha *= this._alpha;
-        } else if (this._alphaSet) {
-            context.globalAlpha = this.parent ? this.parent.alpha * this._alpha : this._alpha;
-        }
-    }
-
-    /** @hidden */
-    public _layout(parentMeasure: Measure, context: CanvasRenderingContext2D): boolean {
-        if (!this.isVisible || this.notRenderable) {
-            return false;
-        }
-
-        if (this._isDirty || !this._cachedParentMeasure.isEqualsTo(parentMeasure)) {
-            this._tempCurrentMeasure.copyFrom(this._currentMeasure);
-
-            context.save();
-
-<<<<<<< HEAD
-        if (rebuildCount >= 3) {
-            Logger.Error(`Layout cycle detected in GUI (Control uniqueId=${this.uniqueId})`);
-        }
-=======
-            this._applyStates(context);
->>>>>>> 5d40be3d
-
-            let rebuildCount = 0;
-            do {
-                this._rebuildLayout = false;
-                this._processMeasures(parentMeasure, context);
-                rebuildCount++;
-            }
-            while (this._rebuildLayout && rebuildCount < 3);
-
-            if (rebuildCount >= 3) {
-                BABYLON.Tools.Error(`Layout cycle detected in GUI (Control name=${this.name}, uniqueId=${this.uniqueId})`);
-            }
-
-            context.restore();
-            this.invalidateRect(
-                Math.min(this._currentMeasure.left, this._tempCurrentMeasure.left),
-                Math.min(this._currentMeasure.top, this._tempCurrentMeasure.top),
-                Math.max(this._currentMeasure.left + this._currentMeasure.width, this._tempCurrentMeasure.left + this._tempCurrentMeasure.width),
-                Math.max(this._currentMeasure.top + this._currentMeasure.height, this._tempCurrentMeasure.top + this._tempCurrentMeasure.height)
-            );
-            this._evaluateClippingState(parentMeasure);
-        }
-
-        this._wasDirty = this._isDirty;
-        this._isDirty = false;
-
-        return true;
-    }
-
-    /** @hidden */
-    protected _processMeasures(parentMeasure: Measure, context: CanvasRenderingContext2D): void {
-        this._currentMeasure.copyFrom(parentMeasure);
-
-        // Let children take some pre-measurement actions
-        this._preMeasure(parentMeasure, context);
-
-        this._measure();
-        this._computeAlignment(parentMeasure, context);
-
-        // Convert to int values
-        this._currentMeasure.left = this._currentMeasure.left | 0;
-        this._currentMeasure.top = this._currentMeasure.top | 0;
-        this._currentMeasure.width = this._currentMeasure.width | 0;
-        this._currentMeasure.height = this._currentMeasure.height | 0;
-
-        // Let children add more features
-        this._additionalProcessing(parentMeasure, context);
-
-        this._cachedParentMeasure.copyFrom(parentMeasure);
-
-        if (this.onDirtyObservable.hasObservers()) {
-            this.onDirtyObservable.notifyObservers(this);
-        }
-    }
-
-    protected _evaluateClippingState(parentMeasure: Measure) {
-        if (this.parent && this.parent.clipChildren) {
-            // Early clip
-            if (this._currentMeasure.left > parentMeasure.left + parentMeasure.width) {
-                this._isClipped = true;
-                return;
-            }
-
-            if (this._currentMeasure.left + this._currentMeasure.width < parentMeasure.left) {
-                this._isClipped = true;
-                return;
-            }
-
-            if (this._currentMeasure.top > parentMeasure.top + parentMeasure.height) {
-                this._isClipped = true;
-                return;
-            }
-
-            if (this._currentMeasure.top + this._currentMeasure.height < parentMeasure.top) {
-                this._isClipped = true;
-                return;
-            }
-        }
-
-        this._isClipped = false;
-    }
-
-    /** @hidden */
-    public _measure(): void {
-        // Width / Height
-        if (this._width.isPixel) {
-            this._currentMeasure.width = this._width.getValue(this._host);
-        } else {
-            this._currentMeasure.width *= this._width.getValue(this._host);
-        }
-
-        if (this._height.isPixel) {
-            this._currentMeasure.height = this._height.getValue(this._host);
-        } else {
-            this._currentMeasure.height *= this._height.getValue(this._host);
-        }
-    }
-
-    /** @hidden */
-    protected _computeAlignment(parentMeasure: Measure, context: CanvasRenderingContext2D): void {
-        var width = this._currentMeasure.width;
-        var height = this._currentMeasure.height;
-
-        var parentWidth = parentMeasure.width;
-        var parentHeight = parentMeasure.height;
-
-        // Left / top
-        var x = 0;
-        var y = 0;
-
-        switch (this.horizontalAlignment) {
-            case Control.HORIZONTAL_ALIGNMENT_LEFT:
-                x = 0;
-                break;
-            case Control.HORIZONTAL_ALIGNMENT_RIGHT:
-                x = parentWidth - width;
-                break;
-            case Control.HORIZONTAL_ALIGNMENT_CENTER:
-                x = (parentWidth - width) / 2;
-                break;
-        }
-
-        switch (this.verticalAlignment) {
-            case Control.VERTICAL_ALIGNMENT_TOP:
-                y = 0;
-                break;
-            case Control.VERTICAL_ALIGNMENT_BOTTOM:
-                y = parentHeight - height;
-                break;
-            case Control.VERTICAL_ALIGNMENT_CENTER:
-                y = (parentHeight - height) / 2;
-                break;
-        }
-
-        if (this._paddingLeft.isPixel) {
-            this._currentMeasure.left += this._paddingLeft.getValue(this._host);
-            this._currentMeasure.width -= this._paddingLeft.getValue(this._host);
-        } else {
-            this._currentMeasure.left += parentWidth * this._paddingLeft.getValue(this._host);
-            this._currentMeasure.width -= parentWidth * this._paddingLeft.getValue(this._host);
-        }
-
-        if (this._paddingRight.isPixel) {
-            this._currentMeasure.width -= this._paddingRight.getValue(this._host);
-        } else {
-            this._currentMeasure.width -= parentWidth * this._paddingRight.getValue(this._host);
-        }
-
-        if (this._paddingTop.isPixel) {
-            this._currentMeasure.top += this._paddingTop.getValue(this._host);
-            this._currentMeasure.height -= this._paddingTop.getValue(this._host);
-        } else {
-            this._currentMeasure.top += parentHeight * this._paddingTop.getValue(this._host);
-            this._currentMeasure.height -= parentHeight * this._paddingTop.getValue(this._host);
-        }
-
-        if (this._paddingBottom.isPixel) {
-            this._currentMeasure.height -= this._paddingBottom.getValue(this._host);
-        } else {
-            this._currentMeasure.height -= parentHeight * this._paddingBottom.getValue(this._host);
-        }
-
-        if (this._left.isPixel) {
-            this._currentMeasure.left += this._left.getValue(this._host);
-        } else {
-            this._currentMeasure.left += parentWidth * this._left.getValue(this._host);
-        }
-
-        if (this._top.isPixel) {
-            this._currentMeasure.top += this._top.getValue(this._host);
-        } else {
-            this._currentMeasure.top += parentHeight * this._top.getValue(this._host);
-        }
-
-        this._currentMeasure.left += x;
-        this._currentMeasure.top += y;
-    }
-
-    /** @hidden */
-    protected _preMeasure(parentMeasure: Measure, context: CanvasRenderingContext2D): void {
-        // Do nothing
-    }
-
-    /** @hidden */
-    protected _additionalProcessing(parentMeasure: Measure, context: CanvasRenderingContext2D): void {
-        // Do nothing
-    }
-
-    /** @hidden */
-    protected _clipForChildren(context: CanvasRenderingContext2D): void {
-        // DO nothing
-    }
-
-    private static _ClipMeasure = new Measure(0, 0, 0, 0);
-    private _clip(context: CanvasRenderingContext2D, invalidatedRectangle?: Nullable<Measure>) {
-        context.beginPath();
-
-        Control._ClipMeasure.copyFrom(this._currentMeasure);
-        if (invalidatedRectangle) {
-            var right = Math.min(invalidatedRectangle.left + invalidatedRectangle.width, this._currentMeasure.left + this._currentMeasure.width);
-            var bottom = Math.min(invalidatedRectangle.top + invalidatedRectangle.height, this._currentMeasure.top + this._currentMeasure.height);
-            Control._ClipMeasure.left = Math.max(invalidatedRectangle.left, this._currentMeasure.left);
-            Control._ClipMeasure.top = Math.max(invalidatedRectangle.top, this._currentMeasure.top);
-            Control._ClipMeasure.width = right - Control._ClipMeasure.left;
-            Control._ClipMeasure.height = bottom - Control._ClipMeasure.top;
-        }
-
-        if (this.shadowBlur || this.shadowOffsetX || this.shadowOffsetY) {
-            var shadowOffsetX = this.shadowOffsetX;
-            var shadowOffsetY = this.shadowOffsetY;
-            var shadowBlur = this.shadowBlur;
-
-            var leftShadowOffset = Math.min(Math.min(shadowOffsetX, 0) - shadowBlur * 2, 0);
-            var rightShadowOffset = Math.max(Math.max(shadowOffsetX, 0) + shadowBlur * 2, 0);
-            var topShadowOffset = Math.min(Math.min(shadowOffsetY, 0) - shadowBlur * 2, 0);
-            var bottomShadowOffset = Math.max(Math.max(shadowOffsetY, 0) + shadowBlur * 2, 0);
-
-            context.rect(
-                Control._ClipMeasure.left + leftShadowOffset,
-                Control._ClipMeasure.top + topShadowOffset,
-                Control._ClipMeasure.width + rightShadowOffset - leftShadowOffset,
-                Control._ClipMeasure.height + bottomShadowOffset - topShadowOffset
-            );
-        } else {
-            context.rect(Control._ClipMeasure.left, Control._ClipMeasure.top, Control._ClipMeasure.width, Control._ClipMeasure.height);
-        }
-
-        context.clip();
-    }
-
-    /** @hidden */
-    public _render(context: CanvasRenderingContext2D, invalidatedRectangle?: Nullable<Measure>): boolean {
-        if (!this.isVisible || this.notRenderable || this._isClipped) {
-            this._isDirty = false;
-            return false;
-        }
-        context.save();
-
-        this._applyStates(context);
-
-        // Transform
-        this._transform(context);
-
-        // Clip
-        if (this.clipChildren) {
-            this._clip(context, invalidatedRectangle);
-        }
-
-        if (this.onBeforeDrawObservable.hasObservers()) {
-            this.onBeforeDrawObservable.notifyObservers(this);
-        }
-
-        if (this.useBitmapCache && !this._wasDirty && this._cacheData) {
-            context.putImageData(this._cacheData, this._currentMeasure.left, this._currentMeasure.top);
-        } else {
-            this._draw(context, invalidatedRectangle);
-        }
-
-        if (this.useBitmapCache && this._wasDirty) {
-            this._cacheData = context.getImageData(this._currentMeasure.left, this._currentMeasure.top, this._currentMeasure.width, this._currentMeasure.height);
-        }
-
-        this._renderHighlight(context);
-
-        if (this.onAfterDrawObservable.hasObservers()) {
-            this.onAfterDrawObservable.notifyObservers(this);
-        }
-
-        context.restore();
-
-        return true;
-    }
-
-    /** @hidden */
-    public _draw(context: CanvasRenderingContext2D, invalidatedRectangle?: Nullable<Measure>): void {
-        // Do nothing
-    }
-
-    /**
-     * Tests if a given coordinates belong to the current control
-     * @param x defines x coordinate to test
-     * @param y defines y coordinate to test
-     * @returns true if the coordinates are inside the control
-     */
-    public contains(x: number, y: number): boolean {
-        // Invert transform
-        this._invertTransformMatrix.transformCoordinates(x, y, this._transformedPosition);
-
-        x = this._transformedPosition.x;
-        y = this._transformedPosition.y;
-
-        // Check
-        if (x < this._currentMeasure.left) {
-            return false;
-        }
-
-        if (x > this._currentMeasure.left + this._currentMeasure.width) {
-            return false;
-        }
-
-        if (y < this._currentMeasure.top) {
-            return false;
-        }
-
-        if (y > this._currentMeasure.top + this._currentMeasure.height) {
-            return false;
-        }
-
-        if (this.isPointerBlocker) {
-            this._host._shouldBlockPointer = true;
-        }
-        return true;
-    }
-
-    /** @hidden */
-    public _processPicking(x: number, y: number, type: number, pointerId: number, buttonIndex: number): boolean {
-        if (!this._isEnabled) {
-            return false;
-        }
-        if (!this.isHitTestVisible || !this.isVisible || this._doNotRender) {
-            return false;
-        }
-
-        if (!this.contains(x, y)) {
-            return false;
-        }
-
-        this._processObservables(type, x, y, pointerId, buttonIndex);
-
-        return true;
-    }
-
-    /** @hidden */
-    public _onPointerMove(target: Control, coordinates: Vector2): void {
-        var canNotify: boolean = this.onPointerMoveObservable.notifyObservers(coordinates, -1, target, this);
-
-        if (canNotify && this.parent != null) { this.parent._onPointerMove(target, coordinates); }
-    }
-
-    /** @hidden */
-    public _onPointerEnter(target: Control): boolean {
-        if (!this._isEnabled) {
-            return false;
-        }
-        if (this._enterCount > 0) {
-            return false;
-        }
-
-        if (this._enterCount === -1) { // -1 is for touch input, we are now sure we are with a mouse or pencil
-            this._enterCount = 0;
-        }
-        this._enterCount++;
-
-        var canNotify: boolean = this.onPointerEnterObservable.notifyObservers(this, -1, target, this);
-
-        if (canNotify && this.parent != null) { this.parent._onPointerEnter(target); }
-
-        return true;
-    }
-
-    /** @hidden */
-    public _onPointerOut(target: Control): void {
-        if (!this._isEnabled || target === this) {
-            return;
-        }
-        this._enterCount = 0;
-
-        var canNotify: boolean = true;
-
-        if (!target.isAscendant(this)) {
-            canNotify = this.onPointerOutObservable.notifyObservers(this, -1, target, this);
-        }
-
-        if (canNotify && this.parent != null) { this.parent._onPointerOut(target); }
-    }
-
-    /** @hidden */
-    public _onPointerDown(target: Control, coordinates: Vector2, pointerId: number, buttonIndex: number): boolean {
-        // Prevent pointerout to lose control context.
-        // Event redundancy is checked inside the function.
-        this._onPointerEnter(this);
-
-        if (this._downCount !== 0) {
-            return false;
-        }
-
-        this._downCount++;
-
-        this._downPointerIds[pointerId] = true;
-
-        var canNotify: boolean = this.onPointerDownObservable.notifyObservers(new Vector2WithInfo(coordinates, buttonIndex), -1, target, this);
-
-        if (canNotify && this.parent != null) { this.parent._onPointerDown(target, coordinates, pointerId, buttonIndex); }
-
-        return true;
-    }
-
-    /** @hidden */
-    public _onPointerUp(target: Control, coordinates: Vector2, pointerId: number, buttonIndex: number, notifyClick: boolean): void {
-        if (!this._isEnabled) {
-            return;
-        }
-        this._downCount = 0;
-
-        delete this._downPointerIds[pointerId];
-
-        var canNotifyClick: boolean = notifyClick;
-        if (notifyClick && (this._enterCount > 0 || this._enterCount === -1)) {
-            canNotifyClick = this.onPointerClickObservable.notifyObservers(new Vector2WithInfo(coordinates, buttonIndex), -1, target, this);
-        }
-        var canNotify: boolean = this.onPointerUpObservable.notifyObservers(new Vector2WithInfo(coordinates, buttonIndex), -1, target, this);
-
-        if (canNotify && this.parent != null) { this.parent._onPointerUp(target, coordinates, pointerId, buttonIndex, canNotifyClick); }
-    }
-
-    /** @hidden */
-    public _forcePointerUp(pointerId: Nullable<number> = null) {
-        if (pointerId !== null) {
-            this._onPointerUp(this, Vector2.Zero(), pointerId, 0, true);
-        } else {
-            for (var key in this._downPointerIds) {
-                this._onPointerUp(this, Vector2.Zero(), +key as number, 0, true);
-            }
-        }
-    }
-
-    /** @hidden */
-    public _processObservables(type: number, x: number, y: number, pointerId: number, buttonIndex: number): boolean {
-        if (!this._isEnabled) {
-            return false;
-        }
-        this._dummyVector2.copyFromFloats(x, y);
-        if (type === PointerEventTypes.POINTERMOVE) {
-            this._onPointerMove(this, this._dummyVector2);
-
-            var previousControlOver = this._host._lastControlOver[pointerId];
-            if (previousControlOver && previousControlOver !== this) {
-                previousControlOver._onPointerOut(this);
-            }
-
-            if (previousControlOver !== this) {
-                this._onPointerEnter(this);
-            }
-
-            this._host._lastControlOver[pointerId] = this;
-            return true;
-        }
-
-        if (type === PointerEventTypes.POINTERDOWN) {
-            this._onPointerDown(this, this._dummyVector2, pointerId, buttonIndex);
-            this._host._registerLastControlDown(this, pointerId);
-            this._host._lastPickedControl = this;
-            return true;
-        }
-
-        if (type === PointerEventTypes.POINTERUP) {
-            if (this._host._lastControlDown[pointerId]) {
-                this._host._lastControlDown[pointerId]._onPointerUp(this, this._dummyVector2, pointerId, buttonIndex, true);
-            }
-            delete this._host._lastControlDown[pointerId];
-            return true;
-        }
-
-        return false;
-    }
-
-    private _prepareFont() {
-        if (!this._font && !this._fontSet) {
-            return;
-        }
-
-        if (this._style) {
-            this._font = this._style.fontStyle + " " + this._style.fontWeight + " " + this.fontSizeInPixels + "px " + this._style.fontFamily;
-        } else {
-            this._font = this._fontStyle + " " + this._fontWeight + " " + this.fontSizeInPixels + "px " + this._fontFamily;
-        }
-
-        this._fontOffset = Control._GetFontOffset(this._font);
-    }
-
-    /** Releases associated resources */
-    public dispose() {
-        this.onDirtyObservable.clear();
-        this.onBeforeDrawObservable.clear();
-        this.onAfterDrawObservable.clear();
-        this.onPointerDownObservable.clear();
-        this.onPointerEnterObservable.clear();
-        this.onPointerMoveObservable.clear();
-        this.onPointerOutObservable.clear();
-        this.onPointerUpObservable.clear();
-        this.onPointerClickObservable.clear();
-
-        if (this._styleObserver && this._style) {
-            this._style.onChangedObservable.remove(this._styleObserver);
-            this._styleObserver = null;
-        }
-
-        if (this.parent) {
-            this.parent.removeControl(this);
-            this.parent = null;
-        }
-
-        if (this._host) {
-            var index = this._host._linkedControls.indexOf(this);
-            if (index > -1) {
-                this.linkWithMesh(null);
-            }
-        }
-    }
-
-    // Statics
-    private static _HORIZONTAL_ALIGNMENT_LEFT = 0;
-    private static _HORIZONTAL_ALIGNMENT_RIGHT = 1;
-    private static _HORIZONTAL_ALIGNMENT_CENTER = 2;
-
-    private static _VERTICAL_ALIGNMENT_TOP = 0;
-    private static _VERTICAL_ALIGNMENT_BOTTOM = 1;
-    private static _VERTICAL_ALIGNMENT_CENTER = 2;
-
-    /** HORIZONTAL_ALIGNMENT_LEFT */
-    public static get HORIZONTAL_ALIGNMENT_LEFT(): number {
-        return Control._HORIZONTAL_ALIGNMENT_LEFT;
-    }
-
-    /** HORIZONTAL_ALIGNMENT_RIGHT */
-    public static get HORIZONTAL_ALIGNMENT_RIGHT(): number {
-        return Control._HORIZONTAL_ALIGNMENT_RIGHT;
-    }
-
-    /** HORIZONTAL_ALIGNMENT_CENTER */
-    public static get HORIZONTAL_ALIGNMENT_CENTER(): number {
-        return Control._HORIZONTAL_ALIGNMENT_CENTER;
-    }
-
-    /** VERTICAL_ALIGNMENT_TOP */
-    public static get VERTICAL_ALIGNMENT_TOP(): number {
-        return Control._VERTICAL_ALIGNMENT_TOP;
-    }
-
-    /** VERTICAL_ALIGNMENT_BOTTOM */
-    public static get VERTICAL_ALIGNMENT_BOTTOM(): number {
-        return Control._VERTICAL_ALIGNMENT_BOTTOM;
-    }
-
-    /** VERTICAL_ALIGNMENT_CENTER */
-    public static get VERTICAL_ALIGNMENT_CENTER(): number {
-        return Control._VERTICAL_ALIGNMENT_CENTER;
-    }
-
-    private static _FontHeightSizes: { [key: string]: { ascent: number, height: number, descent: number } } = {};
-
-    /** @hidden */
-    public static _GetFontOffset(font: string): { ascent: number, height: number, descent: number } {
-
-        if (Control._FontHeightSizes[font]) {
-            return Control._FontHeightSizes[font];
-        }
-
-        var text = document.createElement("span");
-        text.innerHTML = "Hg";
-        text.style.font = font;
-
-        var block = document.createElement("div");
-        block.style.display = "inline-block";
-        block.style.width = "1px";
-        block.style.height = "0px";
-        block.style.verticalAlign = "bottom";
-
-        var div = document.createElement("div");
-        div.appendChild(text);
-        div.appendChild(block);
-
-        document.body.appendChild(div);
-
-        var fontAscent = 0;
-        var fontHeight = 0;
-        try {
-            fontHeight = block.getBoundingClientRect().top - text.getBoundingClientRect().top;
-            block.style.verticalAlign = "baseline";
-            fontAscent = block.getBoundingClientRect().top - text.getBoundingClientRect().top;
-        } finally {
-            document.body.removeChild(div);
-        }
-        var result = { ascent: fontAscent, height: fontHeight, descent: fontHeight - fontAscent };
-        Control._FontHeightSizes[font] = result;
-
-        return result;
-    }
-
-    /**
-     * Creates a stack panel that can be used to render headers
-     * @param control defines the control to associate with the header
-     * @param text defines the text of the header
-     * @param size defines the size of the header
-     * @param options defines options used to configure the header
-     * @returns a new StackPanel
-     * @ignore
-     * @hidden
-     */
-    public static AddHeader: (control: Control, text: string, size: string | number, options: { isHorizontal: boolean, controlFirst: boolean }) => any = () => { };
-
-    /** @hidden */
-    protected static drawEllipse(x: number, y: number, width: number, height: number, context: CanvasRenderingContext2D): void {
-        context.translate(x, y);
-        context.scale(width, height);
-
-        context.beginPath();
-        context.arc(0, 0, 1, 0, 2 * Math.PI);
-        context.closePath();
-
-        context.scale(1 / width, 1 / height);
-        context.translate(-x, -y);
-    }
-}
+import { Container } from "./container";
+import { AdvancedDynamicTexture } from "../advancedDynamicTexture";
+import { ValueAndUnit } from "../valueAndUnit";
+import { Nullable, Observer, Vector2, AbstractMesh, Observable, Vector3, Scene, Tools, Matrix, PointerEventTypes, Logger, Polygon } from "babylonjs";
+import { Measure } from "../measure";
+import { Style } from "../style";
+import { Matrix2D, Vector2WithInfo } from "../math2D";
+
+/**
+ * Root class used for all 2D controls
+ * @see http://doc.babylonjs.com/how_to/gui#controls
+ */
+export class Control {
+    /**
+     * Gets or sets a boolean indicating if alpha must be an inherited value (false by default)
+     */
+    public static AllowAlphaInheritance = false;
+
+    private _alpha = 1;
+    private _alphaSet = false;
+    private _zIndex = 0;
+    /** @hidden */
+    public _host: AdvancedDynamicTexture;
+    /** Gets or sets the control parent */
+    public parent: Nullable<Container>;
+    /** @hidden */
+    public _currentMeasure = Measure.Empty();
+    private _fontFamily = "Arial";
+    private _fontStyle = "";
+    private _fontWeight = "";
+    private _fontSize = new ValueAndUnit(18, ValueAndUnit.UNITMODE_PIXEL, false);
+    private _font: string;
+    /** @hidden */
+    public _width = new ValueAndUnit(1, ValueAndUnit.UNITMODE_PERCENTAGE, false);
+    /** @hidden */
+    public _height = new ValueAndUnit(1, ValueAndUnit.UNITMODE_PERCENTAGE, false);
+    /** @hidden */
+    protected _fontOffset: { ascent: number, height: number, descent: number };
+    private _color = "";
+    private _style: Nullable<Style> = null;
+    private _styleObserver: Nullable<Observer<Style>>;
+    /** @hidden */
+    protected _horizontalAlignment = Control.HORIZONTAL_ALIGNMENT_CENTER;
+    /** @hidden */
+    protected _verticalAlignment = Control.VERTICAL_ALIGNMENT_CENTER;
+    /** @hidden */
+    protected _isDirty = true;
+    /** @hidden */
+    protected _wasDirty = false;
+    /** @hidden */
+    public _tempParentMeasure = Measure.Empty();
+    /** @hidden */
+    public _tempCurrentMeasure = Measure.Empty();
+    /** @hidden */
+    protected _cachedParentMeasure = Measure.Empty();
+    private _paddingLeft = new ValueAndUnit(0);
+    private _paddingRight = new ValueAndUnit(0);
+    private _paddingTop = new ValueAndUnit(0);
+    private _paddingBottom = new ValueAndUnit(0);
+    /** @hidden */
+    public _left = new ValueAndUnit(0);
+    /** @hidden */
+    public _top = new ValueAndUnit(0);
+    private _scaleX = 1.0;
+    private _scaleY = 1.0;
+    private _rotation = 0;
+    private _transformCenterX = 0.5;
+    private _transformCenterY = 0.5;
+    private _transformMatrix = Matrix2D.Identity();
+    /** @hidden */
+    protected _invertTransformMatrix = Matrix2D.Identity();
+    /** @hidden */
+    protected _transformedPosition = Vector2.Zero();
+    private _isMatrixDirty = true;
+    private _cachedOffsetX: number;
+    private _cachedOffsetY: number;
+    private _isVisible = true;
+    private _isHighlighted = false;
+    /** @hidden */
+    public _linkedMesh: Nullable<AbstractMesh>;
+    private _fontSet = false;
+    private _dummyVector2 = Vector2.Zero();
+    private _downCount = 0;
+    private _enterCount = -1;
+    private _doNotRender = false;
+    private _downPointerIds: { [id: number]: boolean } = {};
+    protected _isEnabled = true;
+    protected _disabledColor = "#9a9a9a";
+    /** @hidden */
+    protected _rebuildLayout = false;
+
+    /** @hidden */
+    public _isClipped = false;
+
+    /** @hidden */
+    public _tag: any;
+
+    /**
+     * Gets or sets the unique id of the node. Please note that this number will be updated when the control is added to a container
+     */
+    public uniqueId: number;
+
+    /**
+     * Gets or sets an object used to store user defined information for the node
+     */
+    public metadata: any = null;
+
+    /** Gets or sets a boolean indicating if the control can be hit with pointer events */
+    public isHitTestVisible = true;
+    /** Gets or sets a boolean indicating if the control can block pointer events */
+    public isPointerBlocker = false;
+    /** Gets or sets a boolean indicating if the control can be focusable */
+    public isFocusInvisible = false;
+
+    /** Gets or sets a boolean indicating if the children are clipped to the current control bounds */
+    public clipChildren = true;
+
+    /**
+     * Gets or sets a boolean indicating that the current control should cache its rendering (useful when the control does not change often)
+     */
+    public useBitmapCache = false;
+
+    private _cacheData: Nullable<ImageData>;
+
+    private _shadowOffsetX = 0;
+    /** Gets or sets a value indicating the offset to apply on X axis to render the shadow */
+    public get shadowOffsetX() {
+        return this._shadowOffsetX;
+    }
+
+    public set shadowOffsetX(value: number) {
+        if (this._shadowOffsetX === value) {
+            return;
+        }
+
+        this._shadowOffsetX = value;
+        this._markAsDirty();
+    }
+
+    private _shadowOffsetY = 0;
+    /** Gets or sets a value indicating the offset to apply on Y axis to render the shadow */
+    public get shadowOffsetY() {
+        return this._shadowOffsetY;
+    }
+
+    public set shadowOffsetY(value: number) {
+        if (this._shadowOffsetY === value) {
+            return;
+        }
+
+        this._shadowOffsetY = value;
+        this._markAsDirty();
+    }
+
+    private _shadowBlur = 0;
+    /** Gets or sets a value indicating the amount of blur to use to render the shadow */
+    public get shadowBlur() {
+        return this._shadowBlur;
+    }
+
+    public set shadowBlur(value: number) {
+        if (this._shadowBlur === value) {
+            return;
+        }
+
+        this._shadowBlur = value;
+        this._markAsDirty();
+    }
+
+    private _shadowColor = 'black';
+    /** Gets or sets a value indicating the color of the shadow (black by default ie. "#000") */
+    public get shadowColor() {
+        return this._shadowColor;
+    }
+
+    public set shadowColor(value: string) {
+        if (this._shadowColor === value) {
+            return;
+        }
+
+        this._shadowColor = value;
+        this._markAsDirty();
+    }
+
+    /** Gets or sets the cursor to use when the control is hovered */
+    public hoverCursor = "";
+
+    /** @hidden */
+    protected _linkOffsetX = new ValueAndUnit(0);
+    /** @hidden */
+    protected _linkOffsetY = new ValueAndUnit(0);
+
+    // Properties
+
+    /** Gets the control type name */
+    public get typeName(): string {
+        return this._getTypeName();
+    }
+
+    /**
+     * Get the current class name of the control.
+     * @returns current class name
+     */
+    public getClassName(): string {
+        return this._getTypeName();
+    }
+
+    /**
+    * An event triggered when the pointer move over the control.
+    */
+    public onPointerMoveObservable = new Observable<Vector2>();
+
+    /**
+    * An event triggered when the pointer move out of the control.
+    */
+    public onPointerOutObservable = new Observable<Control>();
+
+    /**
+    * An event triggered when the pointer taps the control
+    */
+    public onPointerDownObservable = new Observable<Vector2WithInfo>();
+
+    /**
+    * An event triggered when pointer up
+    */
+    public onPointerUpObservable = new Observable<Vector2WithInfo>();
+
+    /**
+    * An event triggered when a control is clicked on
+    */
+    public onPointerClickObservable = new Observable<Vector2WithInfo>();
+
+    /**
+    * An event triggered when pointer enters the control
+    */
+    public onPointerEnterObservable = new Observable<Control>();
+
+    /**
+    * An event triggered when the control is marked as dirty
+    */
+    public onDirtyObservable = new Observable<Control>();
+
+    /**
+     * An event triggered before drawing the control
+     */
+    public onBeforeDrawObservable = new Observable<Control>();
+
+    /**
+     * An event triggered after the control was drawn
+     */
+    public onAfterDrawObservable = new Observable<Control>();
+
+    /**
+     * Get the hosting AdvancedDynamicTexture
+     */
+    public get host(): AdvancedDynamicTexture {
+        return this._host;
+    }
+
+    /** Gets or set information about font offsets (used to render and align text) */
+    public get fontOffset(): { ascent: number, height: number, descent: number } {
+        return this._fontOffset;
+    }
+
+    public set fontOffset(offset: { ascent: number, height: number, descent: number }) {
+        this._fontOffset = offset;
+    }
+
+    /** Gets or sets alpha value for the control (1 means opaque and 0 means entirely transparent) */
+    public get alpha(): number {
+        return this._alpha;
+    }
+
+    public set alpha(value: number) {
+        if (this._alpha === value) {
+            return;
+        }
+        this._alphaSet = true;
+        this._alpha = value;
+        this._markAsDirty();
+    }
+
+    /**
+     * Gets or sets a boolean indicating that we want to highlight the control (mostly for debugging purpose)
+     */
+    public get isHighlighted(): boolean {
+        return this._isHighlighted;
+    }
+
+    public set isHighlighted(value: boolean) {
+        if (this._isHighlighted === value) {
+            return;
+        }
+
+        this._isHighlighted = value;
+        this._markAsDirty();
+    }
+
+    /** Gets or sets a value indicating the scale factor on X axis (1 by default)
+     * @see http://doc.babylonjs.com/how_to/gui#rotation-and-scaling
+    */
+    public get scaleX(): number {
+        return this._scaleX;
+    }
+
+    public set scaleX(value: number) {
+        if (this._scaleX === value) {
+            return;
+        }
+
+        this._scaleX = value;
+        this._transform();
+        this._markAsDirty();
+        this._markMatrixAsDirty();
+    }
+
+    /** Gets or sets a value indicating the scale factor on Y axis (1 by default)
+     * @see http://doc.babylonjs.com/how_to/gui#rotation-and-scaling
+    */
+    public get scaleY(): number {
+        return this._scaleY;
+    }
+
+    public set scaleY(value: number) {
+        if (this._scaleY === value) {
+            return;
+        }
+
+        this._scaleY = value;
+        this._transform();
+        this._markAsDirty();
+        this._markMatrixAsDirty();
+    }
+
+    /** Gets or sets the rotation angle (0 by default)
+     * @see http://doc.babylonjs.com/how_to/gui#rotation-and-scaling
+    */
+    public get rotation(): number {
+        return this._rotation;
+    }
+
+    public set rotation(value: number) {
+        if (this._rotation === value) {
+            return;
+        }
+
+        this._rotation = value;
+        this._markAsDirty();
+        this._markMatrixAsDirty();
+    }
+
+    /** Gets or sets the transformation center on Y axis (0 by default)
+     * @see http://doc.babylonjs.com/how_to/gui#rotation-and-scaling
+    */
+    public get transformCenterY(): number {
+        return this._transformCenterY;
+    }
+
+    public set transformCenterY(value: number) {
+        if (this._transformCenterY === value) {
+            return;
+        }
+
+        this._transformCenterY = value;
+        this._markAsDirty();
+        this._markMatrixAsDirty();
+    }
+
+    /** Gets or sets the transformation center on X axis (0 by default)
+     * @see http://doc.babylonjs.com/how_to/gui#rotation-and-scaling
+    */
+    public get transformCenterX(): number {
+        return this._transformCenterX;
+    }
+
+    public set transformCenterX(value: number) {
+        if (this._transformCenterX === value) {
+            return;
+        }
+
+        this._transformCenterX = value;
+        this._markAsDirty();
+        this._markMatrixAsDirty();
+    }
+
+    /**
+     * Gets or sets the horizontal alignment
+     * @see http://doc.babylonjs.com/how_to/gui#alignments
+     */
+    public get horizontalAlignment(): number {
+        return this._horizontalAlignment;
+    }
+
+    public set horizontalAlignment(value: number) {
+        if (this._horizontalAlignment === value) {
+            return;
+        }
+
+        this._horizontalAlignment = value;
+        this._markAsDirty();
+    }
+
+    /**
+     * Gets or sets the vertical alignment
+     * @see http://doc.babylonjs.com/how_to/gui#alignments
+     */
+    public get verticalAlignment(): number {
+        return this._verticalAlignment;
+    }
+
+    public set verticalAlignment(value: number) {
+        if (this._verticalAlignment === value) {
+            return;
+        }
+
+        this._verticalAlignment = value;
+        this._markAsDirty();
+    }
+
+    /**
+     * Gets or sets control width
+     * @see http://doc.babylonjs.com/how_to/gui#position-and-size
+     */
+    public get width(): string | number {
+        return this._width.toString(this._host);
+    }
+
+    /**
+     * Gets control width in pixel
+     * @see http://doc.babylonjs.com/how_to/gui#position-and-size
+     */
+    public get widthInPixels(): number {
+        return this._width.getValueInPixel(this._host, this._cachedParentMeasure.width);
+    }
+
+    public set width(value: string | number) {
+        if (this._width.toString(this._host) === value) {
+            return;
+        }
+
+        if (this._width.fromString(value)) {
+            this._markAsDirty();
+        }
+    }
+
+    /**
+     * Gets or sets control height
+     * @see http://doc.babylonjs.com/how_to/gui#position-and-size
+     */
+    public get height(): string | number {
+        return this._height.toString(this._host);
+    }
+
+    /**
+     * Gets control height in pixel
+     * @see http://doc.babylonjs.com/how_to/gui#position-and-size
+     */
+    public get heightInPixels(): number {
+        return this._height.getValueInPixel(this._host, this._cachedParentMeasure.height);
+    }
+
+    public set height(value: string | number) {
+        if (this._height.toString(this._host) === value) {
+            return;
+        }
+
+        if (this._height.fromString(value)) {
+            this._markAsDirty();
+        }
+    }
+
+    /** Gets or set font family */
+    public get fontFamily(): string {
+        if (!this._fontSet) {
+            return "";
+        }
+        return this._fontFamily;
+    }
+
+    public set fontFamily(value: string) {
+        if (this._fontFamily === value) {
+            return;
+        }
+
+        this._fontFamily = value;
+        this._resetFontCache();
+    }
+
+    /** Gets or sets font style */
+    public get fontStyle(): string {
+        return this._fontStyle;
+    }
+
+    public set fontStyle(value: string) {
+        if (this._fontStyle === value) {
+            return;
+        }
+
+        this._fontStyle = value;
+        this._resetFontCache();
+    }
+
+    /** Gets or sets font weight */
+    public get fontWeight(): string {
+        return this._fontWeight;
+    }
+
+    public set fontWeight(value: string) {
+        if (this._fontWeight === value) {
+            return;
+        }
+
+        this._fontWeight = value;
+        this._resetFontCache();
+    }
+
+    /**
+     * Gets or sets style
+     * @see http://doc.babylonjs.com/how_to/gui#styles
+     */
+    public get style(): Nullable<Style> {
+        return this._style;
+    }
+
+    public set style(value: Nullable<Style>) {
+        if (this._style) {
+            this._style.onChangedObservable.remove(this._styleObserver);
+            this._styleObserver = null;
+        }
+
+        this._style = value;
+
+        if (this._style) {
+            this._styleObserver = this._style.onChangedObservable.add(() => {
+                this._markAsDirty();
+                this._resetFontCache();
+            });
+        }
+
+        this._markAsDirty();
+        this._resetFontCache();
+    }
+
+    /** @hidden */
+    public get _isFontSizeInPercentage(): boolean {
+        return this._fontSize.isPercentage;
+    }
+
+    /** Gets font size in pixels */
+    public get fontSizeInPixels(): number {
+        let fontSizeToUse = this._style ? this._style._fontSize : this._fontSize;
+
+        if (fontSizeToUse.isPixel) {
+            return fontSizeToUse.getValue(this._host);
+        }
+
+        return fontSizeToUse.getValueInPixel(this._host, this._tempParentMeasure.height || this._cachedParentMeasure.height);
+    }
+
+    /** Gets or sets font size */
+    public get fontSize(): string | number {
+        return this._fontSize.toString(this._host);
+    }
+
+    public set fontSize(value: string | number) {
+        if (this._fontSize.toString(this._host) === value) {
+            return;
+        }
+
+        if (this._fontSize.fromString(value)) {
+            this._markAsDirty();
+            this._resetFontCache();
+        }
+    }
+
+    /** Gets or sets foreground color */
+    public get color(): string {
+        return this._color;
+    }
+
+    public set color(value: string) {
+        if (this._color === value) {
+            return;
+        }
+
+        this._color = value;
+        this._markAsDirty();
+    }
+
+    /** Gets or sets z index which is used to reorder controls on the z axis */
+    public get zIndex(): number {
+        return this._zIndex;
+    }
+
+    public set zIndex(value: number) {
+        if (this.zIndex === value) {
+            return;
+        }
+
+        this._zIndex = value;
+
+        if (this.parent) {
+            this.parent._reOrderControl(this);
+        }
+    }
+
+    /** Gets or sets a boolean indicating if the control can be rendered */
+    public get notRenderable(): boolean {
+        return this._doNotRender;
+    }
+
+    public set notRenderable(value: boolean) {
+        if (this._doNotRender === value) {
+            return;
+        }
+
+        this._doNotRender = value;
+        this._markAsDirty();
+    }
+
+    /** Gets or sets a boolean indicating if the control is visible */
+    public get isVisible(): boolean {
+        return this._isVisible;
+    }
+
+    public set isVisible(value: boolean) {
+        if (this._isVisible === value) {
+            return;
+        }
+
+        this._isVisible = value;
+        this._markAsDirty(true);
+    }
+
+    /** Gets a boolean indicating that the control needs to update its rendering */
+    public get isDirty(): boolean {
+        return this._isDirty;
+    }
+
+    /**
+     * Gets the current linked mesh (or null if none)
+     */
+    public get linkedMesh(): Nullable<AbstractMesh> {
+        return this._linkedMesh;
+    }
+
+    /**
+     * Gets or sets a value indicating the padding to use on the left of the control
+     * @see http://doc.babylonjs.com/how_to/gui#position-and-size
+     */
+    public get paddingLeft(): string | number {
+        return this._paddingLeft.toString(this._host);
+    }
+
+    /**
+     * Gets a value indicating the padding in pixels to use on the left of the control
+     * @see http://doc.babylonjs.com/how_to/gui#position-and-size
+     */
+    public get paddingLeftInPixels(): number {
+        return this._paddingLeft.getValueInPixel(this._host, this._cachedParentMeasure.width);
+    }
+
+    public set paddingLeft(value: string | number) {
+        if (this._paddingLeft.fromString(value)) {
+            this._markAsDirty();
+        }
+    }
+
+    /**
+     * Gets or sets a value indicating the padding to use on the right of the control
+     * @see http://doc.babylonjs.com/how_to/gui#position-and-size
+     */
+    public get paddingRight(): string | number {
+        return this._paddingRight.toString(this._host);
+    }
+
+    /**
+     * Gets a value indicating the padding in pixels to use on the right of the control
+     * @see http://doc.babylonjs.com/how_to/gui#position-and-size
+     */
+    public get paddingRightInPixels(): number {
+        return this._paddingRight.getValueInPixel(this._host, this._cachedParentMeasure.width);
+    }
+
+    public set paddingRight(value: string | number) {
+        if (this._paddingRight.fromString(value)) {
+            this._markAsDirty();
+        }
+    }
+
+    /**
+     * Gets or sets a value indicating the padding to use on the top of the control
+     * @see http://doc.babylonjs.com/how_to/gui#position-and-size
+     */
+    public get paddingTop(): string | number {
+        return this._paddingTop.toString(this._host);
+    }
+
+    /**
+     * Gets a value indicating the padding in pixels to use on the top of the control
+     * @see http://doc.babylonjs.com/how_to/gui#position-and-size
+     */
+    public get paddingTopInPixels(): number {
+        return this._paddingTop.getValueInPixel(this._host, this._cachedParentMeasure.height);
+    }
+
+    public set paddingTop(value: string | number) {
+        if (this._paddingTop.fromString(value)) {
+            this._markAsDirty();
+        }
+    }
+
+    /**
+     * Gets or sets a value indicating the padding to use on the bottom of the control
+     * @see http://doc.babylonjs.com/how_to/gui#position-and-size
+     */
+    public get paddingBottom(): string | number {
+        return this._paddingBottom.toString(this._host);
+    }
+
+    /**
+     * Gets a value indicating the padding in pixels to use on the bottom of the control
+     * @see http://doc.babylonjs.com/how_to/gui#position-and-size
+     */
+    public get paddingBottomInPixels(): number {
+        return this._paddingBottom.getValueInPixel(this._host, this._cachedParentMeasure.height);
+    }
+
+    public set paddingBottom(value: string | number) {
+        if (this._paddingBottom.fromString(value)) {
+            this._markAsDirty();
+        }
+    }
+
+    /**
+     * Gets or sets a value indicating the left coordinate of the control
+     * @see http://doc.babylonjs.com/how_to/gui#position-and-size
+     */
+    public get left(): string | number {
+        return this._left.toString(this._host);
+    }
+
+    /**
+     * Gets a value indicating the left coordinate in pixels of the control
+     * @see http://doc.babylonjs.com/how_to/gui#position-and-size
+     */
+    public get leftInPixels(): number {
+        return this._left.getValueInPixel(this._host, this._cachedParentMeasure.width);
+    }
+
+    public set left(value: string | number) {
+        if (this._left.fromString(value)) {
+            this._markAsDirty();
+        }
+    }
+
+    /**
+     * Gets or sets a value indicating the top coordinate of the control
+     * @see http://doc.babylonjs.com/how_to/gui#position-and-size
+     */
+    public get top(): string | number {
+        return this._top.toString(this._host);
+    }
+
+    /**
+     * Gets a value indicating the top coordinate in pixels of the control
+     * @see http://doc.babylonjs.com/how_to/gui#position-and-size
+     */
+    public get topInPixels(): number {
+        return this._top.getValueInPixel(this._host, this._cachedParentMeasure.height);
+    }
+
+    public set top(value: string | number) {
+        if (this._top.fromString(value)) {
+            this._markAsDirty();
+        }
+    }
+
+    /**
+     * Gets or sets a value indicating the offset on X axis to the linked mesh
+     * @see http://doc.babylonjs.com/how_to/gui#tracking-positions
+     */
+    public get linkOffsetX(): string | number {
+        return this._linkOffsetX.toString(this._host);
+    }
+
+    /**
+     * Gets a value indicating the offset in pixels on X axis to the linked mesh
+     * @see http://doc.babylonjs.com/how_to/gui#tracking-positions
+     */
+    public get linkOffsetXInPixels(): number {
+        return this._linkOffsetX.getValueInPixel(this._host, this._cachedParentMeasure.width);
+    }
+
+    public set linkOffsetX(value: string | number) {
+        if (this._linkOffsetX.fromString(value)) {
+            this._markAsDirty();
+        }
+    }
+
+    /**
+     * Gets or sets a value indicating the offset on Y axis to the linked mesh
+     * @see http://doc.babylonjs.com/how_to/gui#tracking-positions
+     */
+    public get linkOffsetY(): string | number {
+        return this._linkOffsetY.toString(this._host);
+    }
+
+    /**
+     * Gets a value indicating the offset in pixels on Y axis to the linked mesh
+     * @see http://doc.babylonjs.com/how_to/gui#tracking-positions
+     */
+    public get linkOffsetYInPixels(): number {
+        return this._linkOffsetY.getValueInPixel(this._host, this._cachedParentMeasure.height);
+    }
+
+    public set linkOffsetY(value: string | number) {
+        if (this._linkOffsetY.fromString(value)) {
+            this._markAsDirty();
+        }
+    }
+
+    /** Gets the center coordinate on X axis */
+    public get centerX(): number {
+        return this._currentMeasure.left + this._currentMeasure.width / 2;
+    }
+
+    /** Gets the center coordinate on Y axis */
+    public get centerY(): number {
+        return this._currentMeasure.top + this._currentMeasure.height / 2;
+    }
+
+    /** Gets or sets if control is Enabled*/
+    public get isEnabled(): boolean {
+        return this._isEnabled;
+    }
+
+    public set isEnabled(value: boolean) {
+        if (this._isEnabled === value) {
+            return;
+        }
+
+        this._isEnabled = value;
+        this._markAsDirty();
+    }
+    /** Gets or sets background color of control if it's disabled*/
+    public get disabledColor(): string {
+        return this._disabledColor;
+    }
+
+    public set disabledColor(value: string) {
+        if (this._disabledColor === value) {
+            return;
+        }
+
+        this._disabledColor = value;
+        this._markAsDirty();
+    }
+    // Functions
+
+    /**
+     * Creates a new control
+     * @param name defines the name of the control
+     */
+    constructor(
+        /** defines the name of the control */
+        public name?: string) {
+    }
+
+    /** @hidden */
+    protected _getTypeName(): string {
+        return "Control";
+    }
+
+    /**
+     * Gets the first ascendant in the hierarchy of the given type
+     * @param className defines the required type
+     * @returns the ascendant or null if not found
+     */
+    public getAscendantOfClass(className: string): Nullable<Control> {
+        if (!this.parent) {
+            return null;
+        }
+
+        if (this.parent.getClassName() === className) {
+            return this.parent;
+        }
+
+        return this.parent.getAscendantOfClass(className);
+    }
+
+    /** @hidden */
+    public _resetFontCache(): void {
+        this._fontSet = true;
+        this._markAsDirty();
+    }
+
+    /**
+     * Determines if a container is an ascendant of the current control
+     * @param container defines the container to look for
+     * @returns true if the container is one of the ascendant of the control
+     */
+    public isAscendant(container: Control): boolean {
+        if (!this.parent) {
+            return false;
+        }
+
+        if (this.parent === container) {
+            return true;
+        }
+
+        return this.parent.isAscendant(container);
+    }
+
+    /**
+     * Gets coordinates in local control space
+     * @param globalCoordinates defines the coordinates to transform
+     * @returns the new coordinates in local space
+     */
+    public getLocalCoordinates(globalCoordinates: Vector2): Vector2 {
+        var result = Vector2.Zero();
+
+        this.getLocalCoordinatesToRef(globalCoordinates, result);
+
+        return result;
+    }
+
+    /**
+     * Gets coordinates in local control space
+     * @param globalCoordinates defines the coordinates to transform
+     * @param result defines the target vector2 where to store the result
+     * @returns the current control
+     */
+    public getLocalCoordinatesToRef(globalCoordinates: Vector2, result: Vector2): Control {
+        result.x = globalCoordinates.x - this._currentMeasure.left;
+        result.y = globalCoordinates.y - this._currentMeasure.top;
+        return this;
+    }
+
+    /**
+     * Gets coordinates in parent local control space
+     * @param globalCoordinates defines the coordinates to transform
+     * @returns the new coordinates in parent local space
+     */
+    public getParentLocalCoordinates(globalCoordinates: Vector2): Vector2 {
+        var result = Vector2.Zero();
+
+        result.x = globalCoordinates.x - this._cachedParentMeasure.left;
+        result.y = globalCoordinates.y - this._cachedParentMeasure.top;
+
+        return result;
+    }
+
+    /**
+     * Move the current control to a vector3 position projected onto the screen.
+     * @param position defines the target position
+     * @param scene defines the hosting scene
+     */
+    public moveToVector3(position: Vector3, scene: Scene): void {
+        if (!this._host || this.parent !== this._host._rootContainer) {
+            Tools.Error("Cannot move a control to a vector3 if the control is not at root level");
+            return;
+        }
+
+        this.horizontalAlignment = Control.HORIZONTAL_ALIGNMENT_LEFT;
+        this.verticalAlignment = Control.VERTICAL_ALIGNMENT_TOP;
+
+        var globalViewport = this._host._getGlobalViewport(scene);
+        var projectedPosition = Vector3.Project(position, Matrix.Identity(), scene.getTransformMatrix(), globalViewport);
+
+        this._moveToProjectedPosition(projectedPosition);
+
+        if (projectedPosition.z < 0 || projectedPosition.z > 1) {
+            this.notRenderable = true;
+            return;
+        }
+        this.notRenderable = false;
+    }
+
+    /** @hidden */
+    public _getDescendants(results: Control[], directDescendantsOnly: boolean = false, predicate?: (control: Control) => boolean): void {
+        // Do nothing by default
+    }
+
+    /**
+     * Will return all controls that have this control as ascendant
+     * @param directDescendantsOnly defines if true only direct descendants of 'this' will be considered, if false direct and also indirect (children of children, an so on in a recursive manner) descendants of 'this' will be considered
+     * @param predicate defines an optional predicate that will be called on every evaluated child, the predicate must return true for a given child to be part of the result, otherwise it will be ignored
+     * @return all child controls
+     */
+    public getDescendants(directDescendantsOnly?: boolean, predicate?: (control: Control) => boolean): Control[] {
+        var results = new Array<Control>();
+
+        this._getDescendants(results, directDescendantsOnly, predicate);
+
+        return results;
+    }
+
+    /**
+     * Link current control with a target mesh
+     * @param mesh defines the mesh to link with
+     * @see http://doc.babylonjs.com/how_to/gui#tracking-positions
+     */
+    public linkWithMesh(mesh: Nullable<AbstractMesh>): void {
+        if (!this._host || this.parent && this.parent !== this._host._rootContainer) {
+            if (mesh) {
+                Tools.Error("Cannot link a control to a mesh if the control is not at root level");
+            }
+            return;
+        }
+
+        var index = this._host._linkedControls.indexOf(this);
+        if (index !== -1) {
+            this._linkedMesh = mesh;
+            if (!mesh) {
+                this._host._linkedControls.splice(index, 1);
+            }
+            return;
+        } else if (!mesh) {
+            return;
+        }
+
+        this.horizontalAlignment = Control.HORIZONTAL_ALIGNMENT_LEFT;
+        this.verticalAlignment = Control.VERTICAL_ALIGNMENT_TOP;
+        this._linkedMesh = mesh;
+        this._host._linkedControls.push(this);
+    }
+
+    /** @hidden */
+    public _moveToProjectedPosition(projectedPosition: Vector3): void {
+        let oldLeft = this._left.getValue(this._host);
+        let oldTop = this._top.getValue(this._host);
+
+        var newLeft = ((projectedPosition.x + this._linkOffsetX.getValue(this._host)) - this._currentMeasure.width / 2);
+        var newTop = ((projectedPosition.y + this._linkOffsetY.getValue(this._host)) - this._currentMeasure.height / 2);
+
+        if (this._left.ignoreAdaptiveScaling && this._top.ignoreAdaptiveScaling) {
+            if (Math.abs(newLeft - oldLeft) < 0.5) {
+                newLeft = oldLeft;
+            }
+
+            if (Math.abs(newTop - oldTop) < 0.5) {
+                newTop = oldTop;
+            }
+        }
+
+        this.left = newLeft + "px";
+        this.top = newTop + "px";
+
+        this._left.ignoreAdaptiveScaling = true;
+        this._top.ignoreAdaptiveScaling = true;
+        this._markAsDirty();
+    }
+
+    /** @hidden */
+    public _offsetLeft(offset: number) {
+        this._isDirty = true;
+        this._currentMeasure.left += offset;
+    }
+
+    /** @hidden */
+    public _offsetTop(offset: number) {
+        this._isDirty = true;
+        this._currentMeasure.top += offset;
+    }
+
+    /** @hidden */
+    public _markMatrixAsDirty(): void {
+        this._isMatrixDirty = true;
+        this._flagDescendantsAsMatrixDirty();
+    }
+
+    /** @hidden */
+    public _flagDescendantsAsMatrixDirty(): void {
+        // No child
+    }
+
+    /** @hidden */
+    public _intersectsRect(rect: Measure) {
+        if (this._currentMeasure.left >= rect.left + rect.width) {
+            return false;
+        }
+
+        if (this._currentMeasure.top >= rect.top + rect.height) {
+            return false;
+        }
+
+        if (this._currentMeasure.left + this._currentMeasure.width <= rect.left) {
+            return false;
+        }
+
+        if (this._currentMeasure.top + this._currentMeasure.height <= rect.top) {
+            return false;
+        }
+
+        return true;
+    }
+
+    /** @hidden */
+    protected invalidateRect(left: number, top: number, right: number, bottom: number) {
+        if (this.host && this.host.useInvalidateRectOptimization) {
+            // Compute AABB of transformed container box (eg. to handle rotation and scaling)
+            var rectanglePoints = BABYLON.Polygon.Rectangle(left, top, right, bottom);
+            var min = new Vector2(Number.MAX_VALUE, Number.MAX_VALUE);
+            var max = new Vector2(0, 0);
+            for (var i = 0; i < 4; i++) {
+                this._transformMatrix.transformCoordinates(rectanglePoints[i].x, rectanglePoints[i].y, rectanglePoints[i]);
+                min.x = Math.min(min.x, rectanglePoints[i].x);
+                min.y = Math.min(min.y, rectanglePoints[i].y);
+                max.x = Math.max(max.x, rectanglePoints[i].x);
+                max.y = Math.max(max.y, rectanglePoints[i].y);
+            }
+
+            this.host.invalidateRect(
+                min.x,
+                min.y,
+                max.x,
+                max.y,
+                left,
+                top,
+                right,
+                bottom
+            );
+        }
+    }
+
+    /** @hidden */
+    public _markAsDirty(force = false): void {
+        if (!this._isVisible && !force) {
+            return;
+        }
+
+        this._isDirty = true;
+
+        // Redraw only this rectangle
+        if (this._host) {
+            this._host.markAsDirty();
+        }
+    }
+
+    /** @hidden */
+    public _markAllAsDirty(): void {
+        this._markAsDirty();
+
+        if (this._font) {
+            this._prepareFont();
+        }
+    }
+
+    /** @hidden */
+    public _link(host: AdvancedDynamicTexture): void {
+        this._host = host;
+        if (this._host) {
+            this.uniqueId = this._host.getScene()!.getUniqueId();
+        }
+    }
+
+    /** @hidden */
+    protected _transform(context?: CanvasRenderingContext2D): void {
+        if (!this._isMatrixDirty && this._scaleX === 1 && this._scaleY === 1 && this._rotation === 0) {
+            return;
+        }
+
+        // postTranslate
+        var offsetX = this._currentMeasure.width * this._transformCenterX + this._currentMeasure.left;
+        var offsetY = this._currentMeasure.height * this._transformCenterY + this._currentMeasure.top;
+        if (context) {
+            context.translate(offsetX, offsetY);
+
+            // rotate
+            context.rotate(this._rotation);
+
+            // scale
+            context.scale(this._scaleX, this._scaleY);
+
+            // preTranslate
+            context.translate(-offsetX, -offsetY);
+        }
+        // Need to update matrices?
+        if (this._isMatrixDirty || this._cachedOffsetX !== offsetX || this._cachedOffsetY !== offsetY) {
+            this._cachedOffsetX = offsetX;
+            this._cachedOffsetY = offsetY;
+            this._isMatrixDirty = false;
+            this._flagDescendantsAsMatrixDirty();
+
+            Matrix2D.ComposeToRef(-offsetX, -offsetY, this._rotation, this._scaleX, this._scaleY, this.parent ? this.parent._transformMatrix : null, this._transformMatrix);
+
+            this._transformMatrix.invertToRef(this._invertTransformMatrix);
+        }
+    }
+
+    /** @hidden */
+    public _renderHighlight(context: CanvasRenderingContext2D): void {
+        if (!this.isHighlighted) {
+            return;
+        }
+
+        context.save();
+        context.strokeStyle = "#4affff";
+        context.lineWidth = 2;
+
+        this._renderHighlightSpecific(context);
+        context.restore();
+    }
+
+    /** @hidden */
+    public _renderHighlightSpecific(context: CanvasRenderingContext2D): void {
+        context.strokeRect(this._currentMeasure.left, this._currentMeasure.top, this._currentMeasure.width, this._currentMeasure.height);
+    }
+
+    /** @hidden */
+    protected _applyStates(context: CanvasRenderingContext2D): void {
+        if (this._isFontSizeInPercentage) {
+            this._fontSet = true;
+        }
+
+        if (this._fontSet) {
+            this._prepareFont();
+            this._fontSet = false;
+        }
+
+        if (this._font) {
+            context.font = this._font;
+        }
+
+        if (this._color) {
+            context.fillStyle = this._color;
+        }
+
+        if (Control.AllowAlphaInheritance) {
+            context.globalAlpha *= this._alpha;
+        } else if (this._alphaSet) {
+            context.globalAlpha = this.parent ? this.parent.alpha * this._alpha : this._alpha;
+        }
+    }
+
+    /** @hidden */
+    public _layout(parentMeasure: Measure, context: CanvasRenderingContext2D): boolean {
+        if (!this.isVisible || this.notRenderable) {
+            return false;
+        }
+
+        if (this._isDirty || !this._cachedParentMeasure.isEqualsTo(parentMeasure)) {
+            this._tempCurrentMeasure.copyFrom(this._currentMeasure);
+
+            context.save();
+
+            this._applyStates(context);
+
+            let rebuildCount = 0;
+            do {
+                this._rebuildLayout = false;
+                this._processMeasures(parentMeasure, context);
+                rebuildCount++;
+            }
+            while (this._rebuildLayout && rebuildCount < 3);
+
+            if (rebuildCount >= 3) {
+                BABYLON.Tools.Error(`Layout cycle detected in GUI (Control name=${this.name}, uniqueId=${this.uniqueId})`);
+            }
+
+            context.restore();
+            this.invalidateRect(
+                Math.min(this._currentMeasure.left, this._tempCurrentMeasure.left),
+                Math.min(this._currentMeasure.top, this._tempCurrentMeasure.top),
+                Math.max(this._currentMeasure.left + this._currentMeasure.width, this._tempCurrentMeasure.left + this._tempCurrentMeasure.width),
+                Math.max(this._currentMeasure.top + this._currentMeasure.height, this._tempCurrentMeasure.top + this._tempCurrentMeasure.height)
+            );
+            this._evaluateClippingState(parentMeasure);
+        }
+
+        this._wasDirty = this._isDirty;
+        this._isDirty = false;
+
+        return true;
+    }
+
+    /** @hidden */
+    protected _processMeasures(parentMeasure: Measure, context: CanvasRenderingContext2D): void {
+        this._currentMeasure.copyFrom(parentMeasure);
+
+        // Let children take some pre-measurement actions
+        this._preMeasure(parentMeasure, context);
+
+        this._measure();
+        this._computeAlignment(parentMeasure, context);
+
+        // Convert to int values
+        this._currentMeasure.left = this._currentMeasure.left | 0;
+        this._currentMeasure.top = this._currentMeasure.top | 0;
+        this._currentMeasure.width = this._currentMeasure.width | 0;
+        this._currentMeasure.height = this._currentMeasure.height | 0;
+
+        // Let children add more features
+        this._additionalProcessing(parentMeasure, context);
+
+        this._cachedParentMeasure.copyFrom(parentMeasure);
+
+        if (this.onDirtyObservable.hasObservers()) {
+            this.onDirtyObservable.notifyObservers(this);
+        }
+    }
+
+    protected _evaluateClippingState(parentMeasure: Measure) {
+        if (this.parent && this.parent.clipChildren) {
+            // Early clip
+            if (this._currentMeasure.left > parentMeasure.left + parentMeasure.width) {
+                this._isClipped = true;
+                return;
+            }
+
+            if (this._currentMeasure.left + this._currentMeasure.width < parentMeasure.left) {
+                this._isClipped = true;
+                return;
+            }
+
+            if (this._currentMeasure.top > parentMeasure.top + parentMeasure.height) {
+                this._isClipped = true;
+                return;
+            }
+
+            if (this._currentMeasure.top + this._currentMeasure.height < parentMeasure.top) {
+                this._isClipped = true;
+                return;
+            }
+        }
+
+        this._isClipped = false;
+    }
+
+    /** @hidden */
+    public _measure(): void {
+        // Width / Height
+        if (this._width.isPixel) {
+            this._currentMeasure.width = this._width.getValue(this._host);
+        } else {
+            this._currentMeasure.width *= this._width.getValue(this._host);
+        }
+
+        if (this._height.isPixel) {
+            this._currentMeasure.height = this._height.getValue(this._host);
+        } else {
+            this._currentMeasure.height *= this._height.getValue(this._host);
+        }
+    }
+
+    /** @hidden */
+    protected _computeAlignment(parentMeasure: Measure, context: CanvasRenderingContext2D): void {
+        var width = this._currentMeasure.width;
+        var height = this._currentMeasure.height;
+
+        var parentWidth = parentMeasure.width;
+        var parentHeight = parentMeasure.height;
+
+        // Left / top
+        var x = 0;
+        var y = 0;
+
+        switch (this.horizontalAlignment) {
+            case Control.HORIZONTAL_ALIGNMENT_LEFT:
+                x = 0;
+                break;
+            case Control.HORIZONTAL_ALIGNMENT_RIGHT:
+                x = parentWidth - width;
+                break;
+            case Control.HORIZONTAL_ALIGNMENT_CENTER:
+                x = (parentWidth - width) / 2;
+                break;
+        }
+
+        switch (this.verticalAlignment) {
+            case Control.VERTICAL_ALIGNMENT_TOP:
+                y = 0;
+                break;
+            case Control.VERTICAL_ALIGNMENT_BOTTOM:
+                y = parentHeight - height;
+                break;
+            case Control.VERTICAL_ALIGNMENT_CENTER:
+                y = (parentHeight - height) / 2;
+                break;
+        }
+
+        if (this._paddingLeft.isPixel) {
+            this._currentMeasure.left += this._paddingLeft.getValue(this._host);
+            this._currentMeasure.width -= this._paddingLeft.getValue(this._host);
+        } else {
+            this._currentMeasure.left += parentWidth * this._paddingLeft.getValue(this._host);
+            this._currentMeasure.width -= parentWidth * this._paddingLeft.getValue(this._host);
+        }
+
+        if (this._paddingRight.isPixel) {
+            this._currentMeasure.width -= this._paddingRight.getValue(this._host);
+        } else {
+            this._currentMeasure.width -= parentWidth * this._paddingRight.getValue(this._host);
+        }
+
+        if (this._paddingTop.isPixel) {
+            this._currentMeasure.top += this._paddingTop.getValue(this._host);
+            this._currentMeasure.height -= this._paddingTop.getValue(this._host);
+        } else {
+            this._currentMeasure.top += parentHeight * this._paddingTop.getValue(this._host);
+            this._currentMeasure.height -= parentHeight * this._paddingTop.getValue(this._host);
+        }
+
+        if (this._paddingBottom.isPixel) {
+            this._currentMeasure.height -= this._paddingBottom.getValue(this._host);
+        } else {
+            this._currentMeasure.height -= parentHeight * this._paddingBottom.getValue(this._host);
+        }
+
+        if (this._left.isPixel) {
+            this._currentMeasure.left += this._left.getValue(this._host);
+        } else {
+            this._currentMeasure.left += parentWidth * this._left.getValue(this._host);
+        }
+
+        if (this._top.isPixel) {
+            this._currentMeasure.top += this._top.getValue(this._host);
+        } else {
+            this._currentMeasure.top += parentHeight * this._top.getValue(this._host);
+        }
+
+        this._currentMeasure.left += x;
+        this._currentMeasure.top += y;
+    }
+
+    /** @hidden */
+    protected _preMeasure(parentMeasure: Measure, context: CanvasRenderingContext2D): void {
+        // Do nothing
+    }
+
+    /** @hidden */
+    protected _additionalProcessing(parentMeasure: Measure, context: CanvasRenderingContext2D): void {
+        // Do nothing
+    }
+
+    /** @hidden */
+    protected _clipForChildren(context: CanvasRenderingContext2D): void {
+        // DO nothing
+    }
+
+    private static _ClipMeasure = new Measure(0, 0, 0, 0);
+    private _clip(context: CanvasRenderingContext2D, invalidatedRectangle?: Nullable<Measure>) {
+        context.beginPath();
+
+        Control._ClipMeasure.copyFrom(this._currentMeasure);
+        if (invalidatedRectangle) {
+            var right = Math.min(invalidatedRectangle.left + invalidatedRectangle.width, this._currentMeasure.left + this._currentMeasure.width);
+            var bottom = Math.min(invalidatedRectangle.top + invalidatedRectangle.height, this._currentMeasure.top + this._currentMeasure.height);
+            Control._ClipMeasure.left = Math.max(invalidatedRectangle.left, this._currentMeasure.left);
+            Control._ClipMeasure.top = Math.max(invalidatedRectangle.top, this._currentMeasure.top);
+            Control._ClipMeasure.width = right - Control._ClipMeasure.left;
+            Control._ClipMeasure.height = bottom - Control._ClipMeasure.top;
+        }
+
+        if (this.shadowBlur || this.shadowOffsetX || this.shadowOffsetY) {
+            var shadowOffsetX = this.shadowOffsetX;
+            var shadowOffsetY = this.shadowOffsetY;
+            var shadowBlur = this.shadowBlur;
+
+            var leftShadowOffset = Math.min(Math.min(shadowOffsetX, 0) - shadowBlur * 2, 0);
+            var rightShadowOffset = Math.max(Math.max(shadowOffsetX, 0) + shadowBlur * 2, 0);
+            var topShadowOffset = Math.min(Math.min(shadowOffsetY, 0) - shadowBlur * 2, 0);
+            var bottomShadowOffset = Math.max(Math.max(shadowOffsetY, 0) + shadowBlur * 2, 0);
+
+            context.rect(
+                Control._ClipMeasure.left + leftShadowOffset,
+                Control._ClipMeasure.top + topShadowOffset,
+                Control._ClipMeasure.width + rightShadowOffset - leftShadowOffset,
+                Control._ClipMeasure.height + bottomShadowOffset - topShadowOffset
+            );
+        } else {
+            context.rect(Control._ClipMeasure.left, Control._ClipMeasure.top, Control._ClipMeasure.width, Control._ClipMeasure.height);
+        }
+
+        context.clip();
+    }
+
+    /** @hidden */
+    public _render(context: CanvasRenderingContext2D, invalidatedRectangle?: Nullable<Measure>): boolean {
+        if (!this.isVisible || this.notRenderable || this._isClipped) {
+            this._isDirty = false;
+            return false;
+        }
+        context.save();
+
+        this._applyStates(context);
+
+        // Transform
+        this._transform(context);
+
+        // Clip
+        if (this.clipChildren) {
+            this._clip(context, invalidatedRectangle);
+        }
+
+        if (this.onBeforeDrawObservable.hasObservers()) {
+            this.onBeforeDrawObservable.notifyObservers(this);
+        }
+
+        if (this.useBitmapCache && !this._wasDirty && this._cacheData) {
+            context.putImageData(this._cacheData, this._currentMeasure.left, this._currentMeasure.top);
+        } else {
+            this._draw(context, invalidatedRectangle);
+        }
+
+        if (this.useBitmapCache && this._wasDirty) {
+            this._cacheData = context.getImageData(this._currentMeasure.left, this._currentMeasure.top, this._currentMeasure.width, this._currentMeasure.height);
+        }
+
+        this._renderHighlight(context);
+
+        if (this.onAfterDrawObservable.hasObservers()) {
+            this.onAfterDrawObservable.notifyObservers(this);
+        }
+
+        context.restore();
+
+        return true;
+    }
+
+    /** @hidden */
+    public _draw(context: CanvasRenderingContext2D, invalidatedRectangle?: Nullable<Measure>): void {
+        // Do nothing
+    }
+
+    /**
+     * Tests if a given coordinates belong to the current control
+     * @param x defines x coordinate to test
+     * @param y defines y coordinate to test
+     * @returns true if the coordinates are inside the control
+     */
+    public contains(x: number, y: number): boolean {
+        // Invert transform
+        this._invertTransformMatrix.transformCoordinates(x, y, this._transformedPosition);
+
+        x = this._transformedPosition.x;
+        y = this._transformedPosition.y;
+
+        // Check
+        if (x < this._currentMeasure.left) {
+            return false;
+        }
+
+        if (x > this._currentMeasure.left + this._currentMeasure.width) {
+            return false;
+        }
+
+        if (y < this._currentMeasure.top) {
+            return false;
+        }
+
+        if (y > this._currentMeasure.top + this._currentMeasure.height) {
+            return false;
+        }
+
+        if (this.isPointerBlocker) {
+            this._host._shouldBlockPointer = true;
+        }
+        return true;
+    }
+
+    /** @hidden */
+    public _processPicking(x: number, y: number, type: number, pointerId: number, buttonIndex: number): boolean {
+        if (!this._isEnabled) {
+            return false;
+        }
+        if (!this.isHitTestVisible || !this.isVisible || this._doNotRender) {
+            return false;
+        }
+
+        if (!this.contains(x, y)) {
+            return false;
+        }
+
+        this._processObservables(type, x, y, pointerId, buttonIndex);
+
+        return true;
+    }
+
+    /** @hidden */
+    public _onPointerMove(target: Control, coordinates: Vector2): void {
+        var canNotify: boolean = this.onPointerMoveObservable.notifyObservers(coordinates, -1, target, this);
+
+        if (canNotify && this.parent != null) { this.parent._onPointerMove(target, coordinates); }
+    }
+
+    /** @hidden */
+    public _onPointerEnter(target: Control): boolean {
+        if (!this._isEnabled) {
+            return false;
+        }
+        if (this._enterCount > 0) {
+            return false;
+        }
+
+        if (this._enterCount === -1) { // -1 is for touch input, we are now sure we are with a mouse or pencil
+            this._enterCount = 0;
+        }
+        this._enterCount++;
+
+        var canNotify: boolean = this.onPointerEnterObservable.notifyObservers(this, -1, target, this);
+
+        if (canNotify && this.parent != null) { this.parent._onPointerEnter(target); }
+
+        return true;
+    }
+
+    /** @hidden */
+    public _onPointerOut(target: Control): void {
+        if (!this._isEnabled || target === this) {
+            return;
+        }
+        this._enterCount = 0;
+
+        var canNotify: boolean = true;
+
+        if (!target.isAscendant(this)) {
+            canNotify = this.onPointerOutObservable.notifyObservers(this, -1, target, this);
+        }
+
+        if (canNotify && this.parent != null) { this.parent._onPointerOut(target); }
+    }
+
+    /** @hidden */
+    public _onPointerDown(target: Control, coordinates: Vector2, pointerId: number, buttonIndex: number): boolean {
+        // Prevent pointerout to lose control context.
+        // Event redundancy is checked inside the function.
+        this._onPointerEnter(this);
+
+        if (this._downCount !== 0) {
+            return false;
+        }
+
+        this._downCount++;
+
+        this._downPointerIds[pointerId] = true;
+
+        var canNotify: boolean = this.onPointerDownObservable.notifyObservers(new Vector2WithInfo(coordinates, buttonIndex), -1, target, this);
+
+        if (canNotify && this.parent != null) { this.parent._onPointerDown(target, coordinates, pointerId, buttonIndex); }
+
+        return true;
+    }
+
+    /** @hidden */
+    public _onPointerUp(target: Control, coordinates: Vector2, pointerId: number, buttonIndex: number, notifyClick: boolean): void {
+        if (!this._isEnabled) {
+            return;
+        }
+        this._downCount = 0;
+
+        delete this._downPointerIds[pointerId];
+
+        var canNotifyClick: boolean = notifyClick;
+        if (notifyClick && (this._enterCount > 0 || this._enterCount === -1)) {
+            canNotifyClick = this.onPointerClickObservable.notifyObservers(new Vector2WithInfo(coordinates, buttonIndex), -1, target, this);
+        }
+        var canNotify: boolean = this.onPointerUpObservable.notifyObservers(new Vector2WithInfo(coordinates, buttonIndex), -1, target, this);
+
+        if (canNotify && this.parent != null) { this.parent._onPointerUp(target, coordinates, pointerId, buttonIndex, canNotifyClick); }
+    }
+
+    /** @hidden */
+    public _forcePointerUp(pointerId: Nullable<number> = null) {
+        if (pointerId !== null) {
+            this._onPointerUp(this, Vector2.Zero(), pointerId, 0, true);
+        } else {
+            for (var key in this._downPointerIds) {
+                this._onPointerUp(this, Vector2.Zero(), +key as number, 0, true);
+            }
+        }
+    }
+
+    /** @hidden */
+    public _processObservables(type: number, x: number, y: number, pointerId: number, buttonIndex: number): boolean {
+        if (!this._isEnabled) {
+            return false;
+        }
+        this._dummyVector2.copyFromFloats(x, y);
+        if (type === PointerEventTypes.POINTERMOVE) {
+            this._onPointerMove(this, this._dummyVector2);
+
+            var previousControlOver = this._host._lastControlOver[pointerId];
+            if (previousControlOver && previousControlOver !== this) {
+                previousControlOver._onPointerOut(this);
+            }
+
+            if (previousControlOver !== this) {
+                this._onPointerEnter(this);
+            }
+
+            this._host._lastControlOver[pointerId] = this;
+            return true;
+        }
+
+        if (type === PointerEventTypes.POINTERDOWN) {
+            this._onPointerDown(this, this._dummyVector2, pointerId, buttonIndex);
+            this._host._registerLastControlDown(this, pointerId);
+            this._host._lastPickedControl = this;
+            return true;
+        }
+
+        if (type === PointerEventTypes.POINTERUP) {
+            if (this._host._lastControlDown[pointerId]) {
+                this._host._lastControlDown[pointerId]._onPointerUp(this, this._dummyVector2, pointerId, buttonIndex, true);
+            }
+            delete this._host._lastControlDown[pointerId];
+            return true;
+        }
+
+        return false;
+    }
+
+    private _prepareFont() {
+        if (!this._font && !this._fontSet) {
+            return;
+        }
+
+        if (this._style) {
+            this._font = this._style.fontStyle + " " + this._style.fontWeight + " " + this.fontSizeInPixels + "px " + this._style.fontFamily;
+        } else {
+            this._font = this._fontStyle + " " + this._fontWeight + " " + this.fontSizeInPixels + "px " + this._fontFamily;
+        }
+
+        this._fontOffset = Control._GetFontOffset(this._font);
+    }
+
+    /** Releases associated resources */
+    public dispose() {
+        this.onDirtyObservable.clear();
+        this.onBeforeDrawObservable.clear();
+        this.onAfterDrawObservable.clear();
+        this.onPointerDownObservable.clear();
+        this.onPointerEnterObservable.clear();
+        this.onPointerMoveObservable.clear();
+        this.onPointerOutObservable.clear();
+        this.onPointerUpObservable.clear();
+        this.onPointerClickObservable.clear();
+
+        if (this._styleObserver && this._style) {
+            this._style.onChangedObservable.remove(this._styleObserver);
+            this._styleObserver = null;
+        }
+
+        if (this.parent) {
+            this.parent.removeControl(this);
+            this.parent = null;
+        }
+
+        if (this._host) {
+            var index = this._host._linkedControls.indexOf(this);
+            if (index > -1) {
+                this.linkWithMesh(null);
+            }
+        }
+    }
+
+    // Statics
+    private static _HORIZONTAL_ALIGNMENT_LEFT = 0;
+    private static _HORIZONTAL_ALIGNMENT_RIGHT = 1;
+    private static _HORIZONTAL_ALIGNMENT_CENTER = 2;
+
+    private static _VERTICAL_ALIGNMENT_TOP = 0;
+    private static _VERTICAL_ALIGNMENT_BOTTOM = 1;
+    private static _VERTICAL_ALIGNMENT_CENTER = 2;
+
+    /** HORIZONTAL_ALIGNMENT_LEFT */
+    public static get HORIZONTAL_ALIGNMENT_LEFT(): number {
+        return Control._HORIZONTAL_ALIGNMENT_LEFT;
+    }
+
+    /** HORIZONTAL_ALIGNMENT_RIGHT */
+    public static get HORIZONTAL_ALIGNMENT_RIGHT(): number {
+        return Control._HORIZONTAL_ALIGNMENT_RIGHT;
+    }
+
+    /** HORIZONTAL_ALIGNMENT_CENTER */
+    public static get HORIZONTAL_ALIGNMENT_CENTER(): number {
+        return Control._HORIZONTAL_ALIGNMENT_CENTER;
+    }
+
+    /** VERTICAL_ALIGNMENT_TOP */
+    public static get VERTICAL_ALIGNMENT_TOP(): number {
+        return Control._VERTICAL_ALIGNMENT_TOP;
+    }
+
+    /** VERTICAL_ALIGNMENT_BOTTOM */
+    public static get VERTICAL_ALIGNMENT_BOTTOM(): number {
+        return Control._VERTICAL_ALIGNMENT_BOTTOM;
+    }
+
+    /** VERTICAL_ALIGNMENT_CENTER */
+    public static get VERTICAL_ALIGNMENT_CENTER(): number {
+        return Control._VERTICAL_ALIGNMENT_CENTER;
+    }
+
+    private static _FontHeightSizes: { [key: string]: { ascent: number, height: number, descent: number } } = {};
+
+    /** @hidden */
+    public static _GetFontOffset(font: string): { ascent: number, height: number, descent: number } {
+
+        if (Control._FontHeightSizes[font]) {
+            return Control._FontHeightSizes[font];
+        }
+
+        var text = document.createElement("span");
+        text.innerHTML = "Hg";
+        text.style.font = font;
+
+        var block = document.createElement("div");
+        block.style.display = "inline-block";
+        block.style.width = "1px";
+        block.style.height = "0px";
+        block.style.verticalAlign = "bottom";
+
+        var div = document.createElement("div");
+        div.appendChild(text);
+        div.appendChild(block);
+
+        document.body.appendChild(div);
+
+        var fontAscent = 0;
+        var fontHeight = 0;
+        try {
+            fontHeight = block.getBoundingClientRect().top - text.getBoundingClientRect().top;
+            block.style.verticalAlign = "baseline";
+            fontAscent = block.getBoundingClientRect().top - text.getBoundingClientRect().top;
+        } finally {
+            document.body.removeChild(div);
+        }
+        var result = { ascent: fontAscent, height: fontHeight, descent: fontHeight - fontAscent };
+        Control._FontHeightSizes[font] = result;
+
+        return result;
+    }
+
+    /**
+     * Creates a stack panel that can be used to render headers
+     * @param control defines the control to associate with the header
+     * @param text defines the text of the header
+     * @param size defines the size of the header
+     * @param options defines options used to configure the header
+     * @returns a new StackPanel
+     * @ignore
+     * @hidden
+     */
+    public static AddHeader: (control: Control, text: string, size: string | number, options: { isHorizontal: boolean, controlFirst: boolean }) => any = () => { };
+
+    /** @hidden */
+    protected static drawEllipse(x: number, y: number, width: number, height: number, context: CanvasRenderingContext2D): void {
+        context.translate(x, y);
+        context.scale(width, height);
+
+        context.beginPath();
+        context.arc(0, 0, 1, 0, 2 * Math.PI);
+        context.closePath();
+
+        context.scale(1 / width, 1 / height);
+        context.translate(-x, -y);
+    }
+}