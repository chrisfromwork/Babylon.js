import { Observable } from "babylonjs/Misc/observable";
import { Vector2 } from "babylonjs/Maths/math";

import { Control } from "./control";
<<<<<<< HEAD
import { Observable, Vector2 } from "babylonjs";
import { StackPanel, TextBlock } from ".";
=======
import { StackPanel } from "./stackPanel";
import { TextBlock } from "./textBlock";
>>>>>>> e7961478

/**
 * Class used to create radio button controls
 */
export class RadioButton extends Control {
    private _isChecked = false;
    private _background = "black";
    private _checkSizeRatio = 0.8;
    private _thickness = 1;

    /** Gets or sets border thickness */
    public get thickness(): number {
        return this._thickness;
    }

    public set thickness(value: number) {
        if (this._thickness === value) {
            return;
        }

        this._thickness = value;
        this._markAsDirty();
    }

    /** Gets or sets group name */
    public group = "";

    /** Observable raised when isChecked is changed */
    public onIsCheckedChangedObservable = new Observable<boolean>();

    /** Gets or sets a value indicating the ratio between overall size and check size */
    public get checkSizeRatio(): number {
        return this._checkSizeRatio;
    }

    public set checkSizeRatio(value: number) {
        value = Math.max(Math.min(1, value), 0);

        if (this._checkSizeRatio === value) {
            return;
        }

        this._checkSizeRatio = value;
        this._markAsDirty();
    }

    /** Gets or sets background color */
    public get background(): string {
        return this._background;
    }

    public set background(value: string) {
        if (this._background === value) {
            return;
        }

        this._background = value;
        this._markAsDirty();
    }

    /** Gets or sets a boolean indicating if the checkbox is checked or not */
    public get isChecked(): boolean {
        return this._isChecked;
    }

    public set isChecked(value: boolean) {
        if (this._isChecked === value) {
            return;
        }

        this._isChecked = value;
        this._markAsDirty();

        this.onIsCheckedChangedObservable.notifyObservers(value);

        if (this._isChecked && this._host) {
            // Update all controls from same group
            this._host.executeOnAllControls((control) => {
                if (control === this) {
                    return;
                }

                if ((<any>control).group === undefined) {
                    return;
                }
                var childRadio = (<RadioButton>control);
                if (childRadio.group === this.group) {
                    childRadio.isChecked = false;
                }
            });
        }
    }

    /**
     * Creates a new RadioButton
     * @param name defines the control name
     */
    constructor(public name?: string) {
        super(name);

        this.isPointerBlocker = true;
    }

    protected _getTypeName(): string {
        return "RadioButton";
    }

    public _draw(context: CanvasRenderingContext2D): void {
        context.save();

        this._applyStates(context);
        let actualWidth = this._currentMeasure.width - this._thickness;
        let actualHeight = this._currentMeasure.height - this._thickness;

        if (this.shadowBlur || this.shadowOffsetX || this.shadowOffsetY) {
            context.shadowColor = this.shadowColor;
            context.shadowBlur = this.shadowBlur;
            context.shadowOffsetX = this.shadowOffsetX;
            context.shadowOffsetY = this.shadowOffsetY;
        }

        // Outer
        Control.drawEllipse(this._currentMeasure.left + this._currentMeasure.width / 2, this._currentMeasure.top + this._currentMeasure.height / 2,
            this._currentMeasure.width / 2 - this._thickness / 2, this._currentMeasure.height / 2 - this._thickness / 2, context);

        context.fillStyle = this._isEnabled ? this._background : this._disabledColor;
        context.fill();

        if (this.shadowBlur || this.shadowOffsetX || this.shadowOffsetY) {
            context.shadowBlur = 0;
            context.shadowOffsetX = 0;
            context.shadowOffsetY = 0;
        }

        context.strokeStyle = this.color;
        context.lineWidth = this._thickness;

        context.stroke();

        // Inner
        if (this._isChecked) {
            context.fillStyle = this._isEnabled ? this.color : this._disabledColor;
            let offsetWidth = actualWidth * this._checkSizeRatio;
            let offseHeight = actualHeight * this._checkSizeRatio;

            Control.drawEllipse(this._currentMeasure.left + this._currentMeasure.width / 2, this._currentMeasure.top + this._currentMeasure.height / 2,
                offsetWidth / 2 - this._thickness / 2, offseHeight / 2 - this._thickness / 2, context);

            context.fill();
        }
        context.restore();
    }

    // Events
    public _onPointerDown(target: Control, coordinates: Vector2, pointerId: number, buttonIndex: number): boolean {
        if (!super._onPointerDown(target, coordinates, pointerId, buttonIndex)) {
            return false;
        }

        if (!this.isChecked) {
            this.isChecked = true;
        }

        return true;
    }

    /**
     * Utility function to easily create a radio button with a header
     * @param title defines the label to use for the header
     * @param group defines the group to use for the radio button
     * @param isChecked defines the initial state of the radio button
     * @param onValueChanged defines the callback to call when value changes
     * @returns a StackPanel containing the radio button and a textBlock
     */
    public static AddRadioButtonWithHeader(title: string, group: string, isChecked: boolean, onValueChanged: (button: RadioButton, value: boolean) => void): StackPanel {
        var panel = new StackPanel();
        panel.isVertical = false;
        panel.height = "30px";

        var radio = new RadioButton();
        radio.width = "20px";
        radio.height = "20px";
        radio.isChecked = isChecked;
        radio.color = "green";
        radio.group = group;
        radio.onIsCheckedChangedObservable.add((value) => onValueChanged(radio, value));
        panel.addControl(radio);

        var header = new TextBlock();
        header.text = title;
        header.width = "180px";
        header.paddingLeft = "5px";
        header.textHorizontalAlignment = Control.HORIZONTAL_ALIGNMENT_LEFT;
        header.color = "white";
        panel.addControl(header);

        return panel;
    }
}
<|MERGE_RESOLUTION|>--- conflicted
+++ resolved
@@ -1,210 +1,205 @@
-import { Observable } from "babylonjs/Misc/observable";
-import { Vector2 } from "babylonjs/Maths/math";
-
-import { Control } from "./control";
-<<<<<<< HEAD
-import { Observable, Vector2 } from "babylonjs";
-import { StackPanel, TextBlock } from ".";
-=======
-import { StackPanel } from "./stackPanel";
-import { TextBlock } from "./textBlock";
->>>>>>> e7961478
-
-/**
- * Class used to create radio button controls
- */
-export class RadioButton extends Control {
-    private _isChecked = false;
-    private _background = "black";
-    private _checkSizeRatio = 0.8;
-    private _thickness = 1;
-
-    /** Gets or sets border thickness */
-    public get thickness(): number {
-        return this._thickness;
-    }
-
-    public set thickness(value: number) {
-        if (this._thickness === value) {
-            return;
-        }
-
-        this._thickness = value;
-        this._markAsDirty();
-    }
-
-    /** Gets or sets group name */
-    public group = "";
-
-    /** Observable raised when isChecked is changed */
-    public onIsCheckedChangedObservable = new Observable<boolean>();
-
-    /** Gets or sets a value indicating the ratio between overall size and check size */
-    public get checkSizeRatio(): number {
-        return this._checkSizeRatio;
-    }
-
-    public set checkSizeRatio(value: number) {
-        value = Math.max(Math.min(1, value), 0);
-
-        if (this._checkSizeRatio === value) {
-            return;
-        }
-
-        this._checkSizeRatio = value;
-        this._markAsDirty();
-    }
-
-    /** Gets or sets background color */
-    public get background(): string {
-        return this._background;
-    }
-
-    public set background(value: string) {
-        if (this._background === value) {
-            return;
-        }
-
-        this._background = value;
-        this._markAsDirty();
-    }
-
-    /** Gets or sets a boolean indicating if the checkbox is checked or not */
-    public get isChecked(): boolean {
-        return this._isChecked;
-    }
-
-    public set isChecked(value: boolean) {
-        if (this._isChecked === value) {
-            return;
-        }
-
-        this._isChecked = value;
-        this._markAsDirty();
-
-        this.onIsCheckedChangedObservable.notifyObservers(value);
-
-        if (this._isChecked && this._host) {
-            // Update all controls from same group
-            this._host.executeOnAllControls((control) => {
-                if (control === this) {
-                    return;
-                }
-
-                if ((<any>control).group === undefined) {
-                    return;
-                }
-                var childRadio = (<RadioButton>control);
-                if (childRadio.group === this.group) {
-                    childRadio.isChecked = false;
-                }
-            });
-        }
-    }
-
-    /**
-     * Creates a new RadioButton
-     * @param name defines the control name
-     */
-    constructor(public name?: string) {
-        super(name);
-
-        this.isPointerBlocker = true;
-    }
-
-    protected _getTypeName(): string {
-        return "RadioButton";
-    }
-
-    public _draw(context: CanvasRenderingContext2D): void {
-        context.save();
-
-        this._applyStates(context);
-        let actualWidth = this._currentMeasure.width - this._thickness;
-        let actualHeight = this._currentMeasure.height - this._thickness;
-
-        if (this.shadowBlur || this.shadowOffsetX || this.shadowOffsetY) {
-            context.shadowColor = this.shadowColor;
-            context.shadowBlur = this.shadowBlur;
-            context.shadowOffsetX = this.shadowOffsetX;
-            context.shadowOffsetY = this.shadowOffsetY;
-        }
-
-        // Outer
-        Control.drawEllipse(this._currentMeasure.left + this._currentMeasure.width / 2, this._currentMeasure.top + this._currentMeasure.height / 2,
-            this._currentMeasure.width / 2 - this._thickness / 2, this._currentMeasure.height / 2 - this._thickness / 2, context);
-
-        context.fillStyle = this._isEnabled ? this._background : this._disabledColor;
-        context.fill();
-
-        if (this.shadowBlur || this.shadowOffsetX || this.shadowOffsetY) {
-            context.shadowBlur = 0;
-            context.shadowOffsetX = 0;
-            context.shadowOffsetY = 0;
-        }
-
-        context.strokeStyle = this.color;
-        context.lineWidth = this._thickness;
-
-        context.stroke();
-
-        // Inner
-        if (this._isChecked) {
-            context.fillStyle = this._isEnabled ? this.color : this._disabledColor;
-            let offsetWidth = actualWidth * this._checkSizeRatio;
-            let offseHeight = actualHeight * this._checkSizeRatio;
-
-            Control.drawEllipse(this._currentMeasure.left + this._currentMeasure.width / 2, this._currentMeasure.top + this._currentMeasure.height / 2,
-                offsetWidth / 2 - this._thickness / 2, offseHeight / 2 - this._thickness / 2, context);
-
-            context.fill();
-        }
-        context.restore();
-    }
-
-    // Events
-    public _onPointerDown(target: Control, coordinates: Vector2, pointerId: number, buttonIndex: number): boolean {
-        if (!super._onPointerDown(target, coordinates, pointerId, buttonIndex)) {
-            return false;
-        }
-
-        if (!this.isChecked) {
-            this.isChecked = true;
-        }
-
-        return true;
-    }
-
-    /**
-     * Utility function to easily create a radio button with a header
-     * @param title defines the label to use for the header
-     * @param group defines the group to use for the radio button
-     * @param isChecked defines the initial state of the radio button
-     * @param onValueChanged defines the callback to call when value changes
-     * @returns a StackPanel containing the radio button and a textBlock
-     */
-    public static AddRadioButtonWithHeader(title: string, group: string, isChecked: boolean, onValueChanged: (button: RadioButton, value: boolean) => void): StackPanel {
-        var panel = new StackPanel();
-        panel.isVertical = false;
-        panel.height = "30px";
-
-        var radio = new RadioButton();
-        radio.width = "20px";
-        radio.height = "20px";
-        radio.isChecked = isChecked;
-        radio.color = "green";
-        radio.group = group;
-        radio.onIsCheckedChangedObservable.add((value) => onValueChanged(radio, value));
-        panel.addControl(radio);
-
-        var header = new TextBlock();
-        header.text = title;
-        header.width = "180px";
-        header.paddingLeft = "5px";
-        header.textHorizontalAlignment = Control.HORIZONTAL_ALIGNMENT_LEFT;
-        header.color = "white";
-        panel.addControl(header);
-
-        return panel;
-    }
-}
+import { Observable } from "babylonjs/Misc/observable";
+import { Vector2 } from "babylonjs/Maths/math";
+
+import { Control } from "./control";
+import { StackPanel } from "./stackPanel";
+import { TextBlock } from "./textBlock";
+
+/**
+ * Class used to create radio button controls
+ */
+export class RadioButton extends Control {
+    private _isChecked = false;
+    private _background = "black";
+    private _checkSizeRatio = 0.8;
+    private _thickness = 1;
+
+    /** Gets or sets border thickness */
+    public get thickness(): number {
+        return this._thickness;
+    }
+
+    public set thickness(value: number) {
+        if (this._thickness === value) {
+            return;
+        }
+
+        this._thickness = value;
+        this._markAsDirty();
+    }
+
+    /** Gets or sets group name */
+    public group = "";
+
+    /** Observable raised when isChecked is changed */
+    public onIsCheckedChangedObservable = new Observable<boolean>();
+
+    /** Gets or sets a value indicating the ratio between overall size and check size */
+    public get checkSizeRatio(): number {
+        return this._checkSizeRatio;
+    }
+
+    public set checkSizeRatio(value: number) {
+        value = Math.max(Math.min(1, value), 0);
+
+        if (this._checkSizeRatio === value) {
+            return;
+        }
+
+        this._checkSizeRatio = value;
+        this._markAsDirty();
+    }
+
+    /** Gets or sets background color */
+    public get background(): string {
+        return this._background;
+    }
+
+    public set background(value: string) {
+        if (this._background === value) {
+            return;
+        }
+
+        this._background = value;
+        this._markAsDirty();
+    }
+
+    /** Gets or sets a boolean indicating if the checkbox is checked or not */
+    public get isChecked(): boolean {
+        return this._isChecked;
+    }
+
+    public set isChecked(value: boolean) {
+        if (this._isChecked === value) {
+            return;
+        }
+
+        this._isChecked = value;
+        this._markAsDirty();
+
+        this.onIsCheckedChangedObservable.notifyObservers(value);
+
+        if (this._isChecked && this._host) {
+            // Update all controls from same group
+            this._host.executeOnAllControls((control) => {
+                if (control === this) {
+                    return;
+                }
+
+                if ((<any>control).group === undefined) {
+                    return;
+                }
+                var childRadio = (<RadioButton>control);
+                if (childRadio.group === this.group) {
+                    childRadio.isChecked = false;
+                }
+            });
+        }
+    }
+
+    /**
+     * Creates a new RadioButton
+     * @param name defines the control name
+     */
+    constructor(public name?: string) {
+        super(name);
+
+        this.isPointerBlocker = true;
+    }
+
+    protected _getTypeName(): string {
+        return "RadioButton";
+    }
+
+    public _draw(context: CanvasRenderingContext2D): void {
+        context.save();
+
+        this._applyStates(context);
+        let actualWidth = this._currentMeasure.width - this._thickness;
+        let actualHeight = this._currentMeasure.height - this._thickness;
+
+        if (this.shadowBlur || this.shadowOffsetX || this.shadowOffsetY) {
+            context.shadowColor = this.shadowColor;
+            context.shadowBlur = this.shadowBlur;
+            context.shadowOffsetX = this.shadowOffsetX;
+            context.shadowOffsetY = this.shadowOffsetY;
+        }
+
+        // Outer
+        Control.drawEllipse(this._currentMeasure.left + this._currentMeasure.width / 2, this._currentMeasure.top + this._currentMeasure.height / 2,
+            this._currentMeasure.width / 2 - this._thickness / 2, this._currentMeasure.height / 2 - this._thickness / 2, context);
+
+        context.fillStyle = this._isEnabled ? this._background : this._disabledColor;
+        context.fill();
+
+        if (this.shadowBlur || this.shadowOffsetX || this.shadowOffsetY) {
+            context.shadowBlur = 0;
+            context.shadowOffsetX = 0;
+            context.shadowOffsetY = 0;
+        }
+
+        context.strokeStyle = this.color;
+        context.lineWidth = this._thickness;
+
+        context.stroke();
+
+        // Inner
+        if (this._isChecked) {
+            context.fillStyle = this._isEnabled ? this.color : this._disabledColor;
+            let offsetWidth = actualWidth * this._checkSizeRatio;
+            let offseHeight = actualHeight * this._checkSizeRatio;
+
+            Control.drawEllipse(this._currentMeasure.left + this._currentMeasure.width / 2, this._currentMeasure.top + this._currentMeasure.height / 2,
+                offsetWidth / 2 - this._thickness / 2, offseHeight / 2 - this._thickness / 2, context);
+
+            context.fill();
+        }
+        context.restore();
+    }
+
+    // Events
+    public _onPointerDown(target: Control, coordinates: Vector2, pointerId: number, buttonIndex: number): boolean {
+        if (!super._onPointerDown(target, coordinates, pointerId, buttonIndex)) {
+            return false;
+        }
+
+        if (!this.isChecked) {
+            this.isChecked = true;
+        }
+
+        return true;
+    }
+
+    /**
+     * Utility function to easily create a radio button with a header
+     * @param title defines the label to use for the header
+     * @param group defines the group to use for the radio button
+     * @param isChecked defines the initial state of the radio button
+     * @param onValueChanged defines the callback to call when value changes
+     * @returns a StackPanel containing the radio button and a textBlock
+     */
+    public static AddRadioButtonWithHeader(title: string, group: string, isChecked: boolean, onValueChanged: (button: RadioButton, value: boolean) => void): StackPanel {
+        var panel = new StackPanel();
+        panel.isVertical = false;
+        panel.height = "30px";
+
+        var radio = new RadioButton();
+        radio.width = "20px";
+        radio.height = "20px";
+        radio.isChecked = isChecked;
+        radio.color = "green";
+        radio.group = group;
+        radio.onIsCheckedChangedObservable.add((value) => onValueChanged(radio, value));
+        panel.addControl(radio);
+
+        var header = new TextBlock();
+        header.text = title;
+        header.width = "180px";
+        header.paddingLeft = "5px";
+        header.textHorizontalAlignment = Control.HORIZONTAL_ALIGNMENT_LEFT;
+        header.color = "white";
+        panel.addControl(header);
+
+        return panel;
+    }
+}