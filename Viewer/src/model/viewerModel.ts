<<<<<<< HEAD
import { ISceneLoaderPlugin, ISceneLoaderPluginAsync, AnimationGroup, Animatable, AbstractMesh, Tools, Scene, SceneLoader, Observable, SceneLoaderProgressEvent, Tags, ParticleSystem, Skeleton, IDisposable, Nullable, Animation, Quaternion, Material, Vector3, AnimationPropertiesOverride, QuinticEase, SineEase, CircleEase, BackEase, BounceEase, CubicEase, ElasticEase, ExponentialEase, PowerEase, QuadraticEase, QuarticEase, PBRMaterial, MultiMaterial } from "babylonjs";
import { GLTFFileLoader, GLTF2 } from "babylonjs-loaders";
import { IModelConfiguration, IModelAnimationConfiguration } from "../configuration/configuration";
import { IModelAnimation, GroupModelAnimation, AnimationPlayMode, ModelAnimationConfiguration, EasingFunction } from "./modelAnimation";

import * as deepmerge from '../../assets/deepmerge.min.js';
import { AbstractViewer } from "..";
import { extendClassWithConfig } from "../helper";


export enum ModelState {
    INIT,
    LOADING,
    LOADED,
    ENTRY,
    ENTRYDONE,
    COMPLETE,
    CANCELED,
    ERROR
}

/**
 * The viewer model is a container for all assets representing a sngle loaded model.
 */
export class ViewerModel implements IDisposable {
    /**
     * The loader used to load this model.
     */
    public loader: ISceneLoaderPlugin | ISceneLoaderPluginAsync;

    private _animations: Array<IModelAnimation>;

    /**
     * the list of meshes that are a part of this model
     */
    private _meshes: Array<AbstractMesh> = [];
    /**
     * This model's root mesh (the parent of all other meshes).
     * This mesh does not(!) exist in the meshes array.
     */
    public rootMesh: AbstractMesh;

    private _pivotMesh: AbstractMesh;
    /**
     * ParticleSystems connected to this model
     */
    public particleSystems: Array<ParticleSystem> = [];
    /**
     * Skeletons defined in this model
     */
    public skeletons: Array<Skeleton> = [];
    /**
     * The current model animation.
     * On init, this will be undefined.
     */
    public currentAnimation: IModelAnimation;

    /**
     * Observers registered here will be executed when the model is done loading
     */
    public onLoadedObservable: Observable<ViewerModel>;
    /**
     * Observers registered here will be executed when the loader notified of a progress event
     */
    public onLoadProgressObservable: Observable<SceneLoaderProgressEvent>;
    /**
     * Observers registered here will be executed when the loader notified of an error.
     */
    public onLoadErrorObservable: Observable<{ message: string; exception: any }>;

    /**
     * Will be executed after the model finished loading and complete, including entry animation and lod
     */
    public onCompleteObservable: Observable<ViewerModel>;
    /**
     * Observers registered here will be executed every time the model is being configured.
     * This can be used to extend the model's configuration without extending the class itself
     */
    public onAfterConfigure: Observable<ViewerModel>;

    /**
     * The current model state (loaded, error, etc)
     */
    public state: ModelState;
    /**
     * A loadID provided by the modelLoader, unique to ths (Abstract)Viewer instance.
     */
    public loadId: number;

    public loadInfo: GLTF2.IAsset;
    private _loadedUrl: string;
    private _modelConfiguration: IModelConfiguration;

    private _loaderDone: boolean = false;

    private _entryAnimation: ModelAnimationConfiguration;
    private _exitAnimation: ModelAnimationConfiguration;
    private _scaleTransition: Animation;
    private _animatables: Array<Animatable> = [];
    private _frameRate: number = 60;

    constructor(protected _viewer: AbstractViewer, modelConfiguration: IModelConfiguration) {
        this.onLoadedObservable = new Observable();
        this.onLoadErrorObservable = new Observable();
        this.onLoadProgressObservable = new Observable();
        this.onCompleteObservable = new Observable();
        this.onAfterConfigure = new Observable();

        this.state = ModelState.INIT;

        this.rootMesh = new AbstractMesh("modelRootMesh", this._viewer.sceneManager.scene);
        this._pivotMesh = new AbstractMesh("pivotMesh", this._viewer.sceneManager.scene);
        this._pivotMesh.parent = this.rootMesh;
        // rotate 180, gltf fun
        this._pivotMesh.rotation.y += Math.PI;

        this._scaleTransition = new Animation("scaleAnimation", "scaling", this._frameRate, Animation.ANIMATIONTYPE_VECTOR3, Animation.ANIMATIONLOOPMODE_CONSTANT);

        this._animations = [];
        //create a copy of the configuration to make sure it doesn't change even after it is changed in the viewer
        this._modelConfiguration = deepmerge(this._viewer.configuration.model || {}, modelConfiguration);

        this._viewer.sceneManager.models.push(this);
        this._viewer.onModelAddedObservable.notifyObservers(this);
        this.onLoadedObservable.add(() => {
            this.updateConfiguration(this._modelConfiguration);
            this._viewer.onModelLoadedObservable.notifyObservers(this);
            this._initAnimations();
        });

        this.onCompleteObservable.add(() => {
            this.state = ModelState.COMPLETE;
        });
    }

    /**
     * Is this model enabled?
     */
    public get enabled() {
        return this.rootMesh.isEnabled();
    }

    /**
     * Set whether this model is enabled or not.
     */
    public set enabled(enable: boolean) {
        this.rootMesh.setEnabled(enable);
    }

    public set loaderDone(done: boolean) {
        this._loaderDone = done;
        this._checkCompleteState();
    }

    private _checkCompleteState() {
        if (this._loaderDone && (this.state === ModelState.ENTRYDONE)) {
            this._modelComplete();
        }
    }

    /**
     * Get the viewer showing this model
     */
    public getViewer() {
        return this._viewer;
    }

    /**
     * Add a mesh to this model.
     * Any mesh that has no parent will be provided with the root mesh as its new parent.
     * 
     * @param mesh the new mesh to add
     * @param triggerLoaded should this mesh trigger the onLoaded observable. Used when adding meshes manually.
     */
    public addMesh(mesh: AbstractMesh, triggerLoaded?: boolean) {
        if (!mesh.parent) {
            mesh.parent = this._pivotMesh;
        }
        mesh.receiveShadows = !!this.configuration.receiveShadows;
        this._meshes.push(mesh);
        if (triggerLoaded) {
            return this.onLoadedObservable.notifyObserversWithPromise(this);
        }
    }

    /**
     * get the list of meshes (excluding the root mesh)
     */
    public get meshes() {
        return this._meshes;
    }

    /**
     * Get the model's configuration
     */
    public get configuration(): IModelConfiguration {
        return this._modelConfiguration;
    }

    /**
     * (Re-)set the model's entire configuration
     * @param newConfiguration the new configuration to replace the new one
     */
    public set configuration(newConfiguration: IModelConfiguration) {
        this._modelConfiguration = newConfiguration;
        this._configureModel();
    }

    /**
     * Update the current configuration with new values.
     * Configuration will not be overwritten, but merged with the new configuration.
     * Priority is to the new configuration
     * @param newConfiguration the configuration to be merged into the current configuration;
     */
    public updateConfiguration(newConfiguration: Partial<IModelConfiguration>) {
        this._modelConfiguration = deepmerge(this._modelConfiguration, newConfiguration);
        this._configureModel();
    }


    private _initAnimations() {
        // check if this is not a gltf loader and init the animations
        if (this.skeletons.length) {
            this.skeletons.forEach((skeleton, idx) => {
                let ag = new AnimationGroup("animation-" + idx, this._viewer.sceneManager.scene);
                skeleton.getAnimatables().forEach(a => {
                    if (a.animations[0]) {
                        ag.addTargetedAnimation(a.animations[0], a);
                    }
                });
                this.addAnimationGroup(ag);
            });
        }

        let completeCallback = () => {

        }

        if (this._modelConfiguration.animation) {
            if (this._modelConfiguration.animation.playOnce) {
                this._animations.forEach(a => {
                    a.playMode = AnimationPlayMode.ONCE;
                });
            }
            if (this._modelConfiguration.animation.autoStart && this._animations.length) {
                let animationName = this._modelConfiguration.animation.autoStart === true ?
                    this._animations[0].name : this._modelConfiguration.animation.autoStart;

                completeCallback = () => {
                    this.playAnimation(animationName);
                }
            }
        }

        this._enterScene(completeCallback);
    }

    /**
     * Animates the model from the current position to the default position
     * @param completeCallback A function to call when the animation has completed
     */
    private _enterScene(completeCallback?: () => void): void {
        let callback = () => {
            this.state = ModelState.ENTRYDONE;
            this._viewer.sceneManager.animationBlendingEnabled = true;
            this._checkCompleteState();
            if (completeCallback) completeCallback();
        }
        if (!this._entryAnimation) {
            callback();
            return;
        }
        // disable blending for the sake of the entry animation;
        this._viewer.sceneManager.animationBlendingEnabled = false;
        this._applyAnimation(this._entryAnimation, true, callback);
    }

    /**
     * Animates the model from the current position to the exit-screen position
     * @param completeCallback A function to call when the animation has completed
     */
    private _exitScene(completeCallback: () => void): void {
        if (!this._exitAnimation) {
            completeCallback();
            return;
        }

        this._applyAnimation(this._exitAnimation, false, completeCallback);
    }

    private _modelComplete() {
        //reapply material defines to be sure:
        let meshes = this._pivotMesh.getChildMeshes(false);
        meshes.filter(m => m.material).forEach((mesh) => {
            this._applyModelMaterialConfiguration(mesh.material!);
        });
        this.state = ModelState.COMPLETE;
        this.onCompleteObservable.notifyObservers(this);
    }

    /**
     * Add a new animation group to this model.
     * @param animationGroup the new animation group to be added
     */
    public addAnimationGroup(animationGroup: AnimationGroup) {
        this._animations.push(new GroupModelAnimation(animationGroup));
    }

    /**
     * Get the ModelAnimation array
     */
    public getAnimations(): Array<IModelAnimation> {
        return this._animations;
    }

    /**
     * Get the animations' names. Using the names you can play a specific animation.
     */
    public getAnimationNames(): Array<string> {
        return this._animations.map(a => a.name);
    }

    /**
     * Get an animation by the provided name. Used mainly when playing n animation.
     * @param name the name of the animation to find
     */
    protected _getAnimationByName(name: string): Nullable<IModelAnimation> {
        // can't use .find, noe available on IE
        let filtered = this._animations.filter(a => a.name === name);
        // what the next line means - if two animations have the same name, they will not be returned!
        if (filtered.length === 1) {
            return filtered[0];
        } else {
            return null;
        }
    }

    /**
     * Choose an initialized animation using its name and start playing it
     * @param name the name of the animation to play
     * @returns The model aniamtion to be played.
     */
    public playAnimation(name: string): IModelAnimation {
        let animation = this._getAnimationByName(name);
        if (animation) {
            if (this.currentAnimation) {
                this.currentAnimation.stop();
            }
            this.currentAnimation = animation;
            animation.start();
            return animation;
        } else {
            throw new Error("animation not found - " + name);
        }
    }

    private _configureModel() {
        // this can be changed to the meshes that have rootMesh a parent without breaking anything.
        let meshesWithNoParent: Array<AbstractMesh> = [this.rootMesh] //this._meshes.filter(m => m.parent === this.rootMesh);
        let updateMeshesWithNoParent = (variable: string, value: any, param?: string) => {
            meshesWithNoParent.forEach(mesh => {
                if (param) {
                    mesh[variable][param] = value;
                } else {
                    mesh[variable] = value;
                }
            });
        }
        let updateXYZ = (variable: string, configValues: { x: number, y: number, z: number, w?: number }) => {
            if (configValues.x !== undefined) {
                updateMeshesWithNoParent(variable, configValues.x, 'x');
            }
            if (configValues.y !== undefined) {
                updateMeshesWithNoParent(variable, configValues.y, 'y');
            }
            if (configValues.z !== undefined) {
                updateMeshesWithNoParent(variable, configValues.z, 'z');
            }
            if (configValues.w !== undefined) {
                updateMeshesWithNoParent(variable, configValues.w, 'w');
            }
        }

        if (this._modelConfiguration.normalize) {
            let center = false;
            let unitSize = false;
            let parentIndex;
            if (this._modelConfiguration.normalize === true) {
                center = true;
                unitSize = true;
            } else {
                center = !!this._modelConfiguration.normalize.center;
                unitSize = !!this._modelConfiguration.normalize.unitSize;
                parentIndex = this._modelConfiguration.normalize.parentIndex;
            }

            let meshesToNormalize: Array<AbstractMesh> = [];
            if (parentIndex !== undefined) {
                meshesToNormalize.push(this._meshes[parentIndex]);
            } else {
                meshesToNormalize = this._pivotMesh.getChildMeshes(true).length === 1 ? [this._pivotMesh] : meshesWithNoParent;
            }

            if (unitSize) {
                meshesToNormalize.forEach(mesh => {
                    mesh.normalizeToUnitCube(true);
                    mesh.computeWorldMatrix(true);
                });
            }
            if (center) {
                meshesToNormalize.forEach(mesh => {
                    const boundingInfo = mesh.getHierarchyBoundingVectors(true);
                    const sizeVec = boundingInfo.max.subtract(boundingInfo.min);
                    const halfSizeVec = sizeVec.scale(0.5);
                    const center = boundingInfo.min.add(halfSizeVec);
                    mesh.position = center.scale(-1);

                    mesh.position.y += halfSizeVec.y;

                    // Recompute Info.
                    mesh.computeWorldMatrix(true);
                });
            }
        } else {
            // if centered, should be done here
        }

        // position?
        if (this._modelConfiguration.position) {
            updateXYZ('position', this._modelConfiguration.position);
        }
        if (this._modelConfiguration.rotation) {
            //quaternion?
            if (this._modelConfiguration.rotation.w) {
                meshesWithNoParent.forEach(mesh => {
                    if (!mesh.rotationQuaternion) {
                        mesh.rotationQuaternion = new Quaternion();
                    }
                })
                updateXYZ('rotationQuaternion', this._modelConfiguration.rotation);
            } else {
                updateXYZ('rotation', this._modelConfiguration.rotation);
            }
        }

        if (this._modelConfiguration.rotationOffsetAxis) {
            let rotationAxis = new Vector3(0, 0, 0).copyFrom(this._modelConfiguration.rotationOffsetAxis as Vector3);

            meshesWithNoParent.forEach(m => {
                if (this._modelConfiguration.rotationOffsetAngle) {
                    m.rotate(rotationAxis, this._modelConfiguration.rotationOffsetAngle);
                }
            });

        }

        if (this._modelConfiguration.scaling) {
            updateXYZ('scaling', this._modelConfiguration.scaling);
        }

        if (this._modelConfiguration.castShadow) {
            this._meshes.forEach(mesh => {
                Tags.AddTagsTo(mesh, 'castShadow');
            });
        }

        let meshes = this._pivotMesh.getChildMeshes(false);
        meshes.filter(m => m.material).forEach((mesh) => {
            this._applyModelMaterialConfiguration(mesh.material!);
        });

        if (this._modelConfiguration.entryAnimation) {
            this._entryAnimation = this._modelAnimationConfigurationToObject(this._modelConfiguration.entryAnimation);
        }

        if (this._modelConfiguration.exitAnimation) {
            this._exitAnimation = this._modelAnimationConfigurationToObject(this._modelConfiguration.exitAnimation);
        }


        this.onAfterConfigure.notifyObservers(this);
    }

    private _modelAnimationConfigurationToObject(animConfig: IModelAnimationConfiguration): ModelAnimationConfiguration {
        let anim: ModelAnimationConfiguration = {
            time: 0.5
        };
        if (animConfig.scaling) {
            anim.scaling = Vector3.Zero();
        }
        if (animConfig.easingFunction !== undefined) {
            anim.easingFunction = animConfig.easingFunction;
        }
        if (animConfig.easingMode !== undefined) {
            anim.easingMode = animConfig.easingMode;
        }
        extendClassWithConfig(anim, animConfig);
        return anim;
    }

    /**
     * Apply a material configuration to a material
     * @param material Material to apply configuration to
     */
    private _applyModelMaterialConfiguration(material: Material) {
        if (!this._modelConfiguration.material) return;

        extendClassWithConfig(material, this._modelConfiguration.material);

        if (material instanceof PBRMaterial) {
            if (this._modelConfiguration.material.directIntensity !== undefined) {
                material.directIntensity = this._modelConfiguration.material.directIntensity;
            }

            if (this._modelConfiguration.material.emissiveIntensity !== undefined) {
                material.emissiveIntensity = this._modelConfiguration.material.emissiveIntensity;
            }

            if (this._modelConfiguration.material.environmentIntensity !== undefined) {
                material.environmentIntensity = this._modelConfiguration.material.environmentIntensity;
            }

            if (this._modelConfiguration.material.directEnabled !== undefined) {
                material.disableLighting = !this._modelConfiguration.material.directEnabled;
            }
            if (this._viewer.sceneManager.reflectionColor) {
                material.reflectionColor = this._viewer.sceneManager.reflectionColor;
            }
        }
        else if (material instanceof MultiMaterial) {
            for (let i = 0; i < material.subMaterials.length; i++) {
                const subMaterial = material.subMaterials[i];
                if (subMaterial) {
                    this._applyModelMaterialConfiguration(subMaterial);
                }
            }
        }
    }

    /**
     * Start entry/exit animation given an animation configuration
     * @param animationConfiguration Entry/Exit animation configuration
     * @param isEntry Pass true if the animation is an entry animation
     * @param completeCallback Callback to execute when the animation completes
     */
    private _applyAnimation(animationConfiguration: ModelAnimationConfiguration, isEntry: boolean, completeCallback?: () => void) {
        let animations: Animation[] = [];

        //scale
        if (animationConfiguration.scaling) {

            let scaleStart: Vector3 = isEntry ? animationConfiguration.scaling : new Vector3(1, 1, 1);
            let scaleEnd: Vector3 = isEntry ? new Vector3(1, 1, 1) : animationConfiguration.scaling;

            if (!scaleStart.equals(scaleEnd)) {
                this.rootMesh.scaling = scaleStart;
                this._setLinearKeys(
                    this._scaleTransition,
                    this.rootMesh.scaling,
                    scaleEnd,
                    animationConfiguration.time
                );
                animations.push(this._scaleTransition);
            }
        }

        //Start the animation(s)
        this.transitionTo(
            animations,
            animationConfiguration.time,
            this._createEasingFunction(animationConfiguration.easingFunction),
            animationConfiguration.easingMode,
            () => { if (completeCallback) completeCallback(); }
        );
    }

    /**
    * Begin @animations with the specified @easingFunction
    * @param animations The BABYLON Animations to begin
    * @param duration of transition, in seconds
    * @param easingFunction An easing function to apply
    * @param easingMode A easing mode to apply to the easingFunction
    * @param onAnimationEnd Call back trigger at the end of the animation.
    */
    public transitionTo(
        animations: Animation[],
        duration: number,
        easingFunction: any,
        easingMode: number = BABYLON.EasingFunction.EASINGMODE_EASEINOUT,
        onAnimationEnd: () => void): void {

        if (easingFunction) {
            for (let animation of animations) {
                easingFunction.setEasingMode(easingMode);
                animation.setEasingFunction(easingFunction);
            }
        }

        //Stop any current animations before starting the new one - merging not yet supported.
        this.stopAllAnimations();

        this.rootMesh.animations = animations;

        if (this._viewer.sceneManager.scene.beginAnimation) {
            let animatable: Animatable = this._viewer.sceneManager.scene.beginAnimation(this.rootMesh, 0, this._frameRate * duration, false, 1, () => {
                if (onAnimationEnd) {
                    onAnimationEnd();
                }
            });
            this._animatables.push(animatable);
        }
    }

    /**
     * Sets key values on an Animation from first to last frame.
     * @param animation The Babylon animation object to set keys on
     * @param startValue The value of the first key
     * @param endValue The value of the last key
     * @param duration The duration of the animation, used to determine the end frame
     */
    private _setLinearKeys(animation: Animation, startValue: any, endValue: any, duration: number) {
        animation.setKeys([
            {
                frame: 0,
                value: startValue
            },
            {
                frame: this._frameRate * duration,
                value: endValue
            }
        ]);
    }

    /**
     * Creates and returns a Babylon easing funtion object based on a string representing the Easing function
     * @param easingFunctionID The enum of the easing funtion to create
     * @return The newly created Babylon easing function object
     */
    private _createEasingFunction(easingFunctionID?: number): any {
        let easingFunction;

        switch (easingFunctionID) {
            case EasingFunction.CircleEase:
                easingFunction = new CircleEase();
                break;
            case EasingFunction.BackEase:
                easingFunction = new BackEase(0.3);
                break;
            case EasingFunction.BounceEase:
                easingFunction = new BounceEase();
                break;
            case EasingFunction.CubicEase:
                easingFunction = new CubicEase();
                break;
            case EasingFunction.ElasticEase:
                easingFunction = new ElasticEase();
                break;
            case EasingFunction.ExponentialEase:
                easingFunction = new ExponentialEase();
                break;
            case EasingFunction.PowerEase:
                easingFunction = new PowerEase();
                break;
            case EasingFunction.QuadraticEase:
                easingFunction = new QuadraticEase();
                break;
            case EasingFunction.QuarticEase:
                easingFunction = new QuarticEase();
                break;
            case EasingFunction.QuinticEase:
                easingFunction = new QuinticEase();
                break;
            case EasingFunction.SineEase:
                easingFunction = new SineEase();
                break;
            default:
                Tools.Log("No ease function found");
                break;
        }

        return easingFunction;
    }

    /**
     * Stops and removes all animations that have been applied to the model
     */
    public stopAllAnimations(): void {
        if (this.rootMesh) {
            this.rootMesh.animations = [];
        }
        if (this.currentAnimation) {
            this.currentAnimation.stop();
        }
        while (this._animatables.length) {
            this._animatables[0].onAnimationEnd = null;
            this._animatables[0].stop();
            this._animatables.shift();
        }
    }

    /**
     * Will remove this model from the viewer (but NOT dispose it).
     */
    public remove() {
        this.stopAllAnimations();
        this._viewer.sceneManager.models.splice(this._viewer.sceneManager.models.indexOf(this), 1);
        // hide it
        this.rootMesh.isVisible = false;
        this._viewer.onModelRemovedObservable.notifyObservers(this);
    }

    /**
     * Dispose this model, including all of its associated assets.
     */
    public dispose() {
        this.remove();
        this.onAfterConfigure.clear();
        this.onLoadedObservable.clear();
        this.onLoadErrorObservable.clear();
        this.onLoadProgressObservable.clear();
        if (this.loader && this.loader.name === "gltf") {
            (<GLTFFileLoader>this.loader).dispose();
        }
        this.particleSystems.forEach(ps => ps.dispose());
        this.particleSystems.length = 0;
        this.skeletons.forEach(s => s.dispose());
        this.skeletons.length = 0;
        this._animations.forEach(ag => ag.dispose());
        this._animations.length = 0;
        this.rootMesh.dispose(false, true);
    }
=======
import { ISceneLoaderPlugin, ISceneLoaderPluginAsync, AnimationGroup, Animatable, AbstractMesh, Tools, Scene, SceneLoader, Observable, SceneLoaderProgressEvent, Tags, ParticleSystem, Skeleton, IDisposable, Nullable, Animation, Quaternion, Material, Vector3, AnimationPropertiesOverride, QuinticEase, SineEase, CircleEase, BackEase, BounceEase, CubicEase, ElasticEase, ExponentialEase, PowerEase, QuadraticEase, QuarticEase, PBRMaterial, MultiMaterial } from "babylonjs";
import { GLTFFileLoader, GLTF2 } from "babylonjs-loaders";
import { IModelConfiguration, IModelAnimationConfiguration } from "../configuration/configuration";
import { IModelAnimation, GroupModelAnimation, AnimationPlayMode, ModelAnimationConfiguration, EasingFunction, AnimationState } from "./modelAnimation";

import * as deepmerge from '../../assets/deepmerge.min.js';
import { AbstractViewer } from "..";
import { extendClassWithConfig } from "../helper";


export enum ModelState {
    INIT,
    LOADING,
    LOADED,
    ENTRY,
    ENTRYDONE,
    COMPLETE,
    CANCELED,
    ERROR
}

/**
 * The viewer model is a container for all assets representing a sngle loaded model.
 */
export class ViewerModel implements IDisposable {
    /**
     * The loader used to load this model.
     */
    public loader: ISceneLoaderPlugin | ISceneLoaderPluginAsync;

    private _animations: Array<IModelAnimation>;

    /**
     * the list of meshes that are a part of this model
     */
    private _meshes: Array<AbstractMesh> = [];
    /**
     * This model's root mesh (the parent of all other meshes).
     * This mesh does not(!) exist in the meshes array.
     */
    public rootMesh: AbstractMesh;

    private _pivotMesh: AbstractMesh;
    /**
     * ParticleSystems connected to this model
     */
    public particleSystems: Array<ParticleSystem> = [];
    /**
     * Skeletons defined in this model
     */
    public skeletons: Array<Skeleton> = [];
    /**
     * The current model animation.
     * On init, this will be undefined.
     */
    public currentAnimation: IModelAnimation;

    /**
     * Observers registered here will be executed when the model is done loading
     */
    public onLoadedObservable: Observable<ViewerModel>;
    /**
     * Observers registered here will be executed when the loader notified of a progress event
     */
    public onLoadProgressObservable: Observable<SceneLoaderProgressEvent>;
    /**
     * Observers registered here will be executed when the loader notified of an error.
     */
    public onLoadErrorObservable: Observable<{ message: string; exception: any }>;

    /**
     * Will be executed after the model finished loading and complete, including entry animation and lod
     */
    public onCompleteObservable: Observable<ViewerModel>;
    /**
     * Observers registered here will be executed every time the model is being configured.
     * This can be used to extend the model's configuration without extending the class itself
     */
    public onAfterConfigure: Observable<ViewerModel>;

    /**
     * The current model state (loaded, error, etc)
     */
    public state: ModelState;
    /**
     * A loadID provided by the modelLoader, unique to ths (Abstract)Viewer instance.
     */
    public loadId: number;

    public loadInfo: GLTF2.IAsset;
    private _loadedUrl: string;
    private _modelConfiguration: IModelConfiguration;

    private _loaderDone: boolean = false;

    private _entryAnimation: ModelAnimationConfiguration;
    private _exitAnimation: ModelAnimationConfiguration;
    private _scaleTransition: Animation;
    private _animatables: Array<Animatable> = [];
    private _frameRate: number = 60;

    constructor(protected _viewer: AbstractViewer, modelConfiguration: IModelConfiguration) {
        this.onLoadedObservable = new Observable();
        this.onLoadErrorObservable = new Observable();
        this.onLoadProgressObservable = new Observable();
        this.onCompleteObservable = new Observable();
        this.onAfterConfigure = new Observable();

        this.state = ModelState.INIT;

        this.rootMesh = new AbstractMesh("modelRootMesh", this._viewer.sceneManager.scene);
        this._pivotMesh = new AbstractMesh("pivotMesh", this._viewer.sceneManager.scene);
        this._pivotMesh.parent = this.rootMesh;
        // rotate 180, gltf fun
        this._pivotMesh.rotation.y += Math.PI;

        this._scaleTransition = new Animation("scaleAnimation", "scaling", this._frameRate, Animation.ANIMATIONTYPE_VECTOR3, Animation.ANIMATIONLOOPMODE_CONSTANT);

        this._animations = [];
        //create a copy of the configuration to make sure it doesn't change even after it is changed in the viewer
        this._modelConfiguration = deepmerge(this._viewer.configuration.model || {}, modelConfiguration);

        this._viewer.sceneManager.models.push(this);
        this._viewer.onModelAddedObservable.notifyObservers(this);
        this.onLoadedObservable.add(() => {
            this.updateConfiguration(this._modelConfiguration);
            this._viewer.onModelLoadedObservable.notifyObservers(this);
            this._initAnimations();
        });

        this.onCompleteObservable.add(() => {
            this.state = ModelState.COMPLETE;
        });
    }

    /**
     * Is this model enabled?
     */
    public get enabled() {
        return this.rootMesh.isEnabled();
    }

    /**
     * Set whether this model is enabled or not.
     */
    public set enabled(enable: boolean) {
        this.rootMesh.setEnabled(enable);
    }

    public set loaderDone(done: boolean) {
        this._loaderDone = done;
        this._checkCompleteState();
    }

    private _checkCompleteState() {
        if (this._loaderDone && (this.state === ModelState.ENTRYDONE)) {
            this._modelComplete();
        }
    }

    /**
     * Get the viewer showing this model
     */
    public getViewer() {
        return this._viewer;
    }

    /**
     * Add a mesh to this model.
     * Any mesh that has no parent will be provided with the root mesh as its new parent.
     * 
     * @param mesh the new mesh to add
     * @param triggerLoaded should this mesh trigger the onLoaded observable. Used when adding meshes manually.
     */
    public addMesh(mesh: AbstractMesh, triggerLoaded?: boolean) {
        if (!mesh.parent) {
            mesh.parent = this._pivotMesh;
        }
        mesh.receiveShadows = !!this.configuration.receiveShadows;
        this._meshes.push(mesh);
        if (triggerLoaded) {
            return this.onLoadedObservable.notifyObserversWithPromise(this);
        }
    }

    /**
     * get the list of meshes (excluding the root mesh)
     */
    public get meshes() {
        return this._meshes;
    }

    /**
     * Get the model's configuration
     */
    public get configuration(): IModelConfiguration {
        return this._modelConfiguration;
    }

    /**
     * (Re-)set the model's entire configuration
     * @param newConfiguration the new configuration to replace the new one
     */
    public set configuration(newConfiguration: IModelConfiguration) {
        this._modelConfiguration = newConfiguration;
        this._configureModel();
    }

    /**
     * Update the current configuration with new values.
     * Configuration will not be overwritten, but merged with the new configuration.
     * Priority is to the new configuration
     * @param newConfiguration the configuration to be merged into the current configuration;
     */
    public updateConfiguration(newConfiguration: Partial<IModelConfiguration>) {
        this._modelConfiguration = deepmerge(this._modelConfiguration, newConfiguration);
        this._configureModel();
    }


    private _initAnimations() {
        // check if this is not a gltf loader and init the animations
        if (this.skeletons.length) {
            this.skeletons.forEach((skeleton, idx) => {
                let ag = new AnimationGroup("animation-" + idx, this._viewer.sceneManager.scene);
                skeleton.getAnimatables().forEach(a => {
                    if (a.animations[0]) {
                        ag.addTargetedAnimation(a.animations[0], a);
                    }
                });
                this.addAnimationGroup(ag);
            });
        }

        let completeCallback = () => {

        }

        if (this._modelConfiguration.animation) {
            if (this._modelConfiguration.animation.playOnce) {
                this._animations.forEach(a => {
                    a.playMode = AnimationPlayMode.ONCE;
                });
            }
            if (this._modelConfiguration.animation.autoStart && this._animations.length) {
                let animationName = this._modelConfiguration.animation.autoStart === true ?
                    this._animations[0].name : this._modelConfiguration.animation.autoStart;

                completeCallback = () => {
                    this.playAnimation(animationName);
                }
            }
        }

        this._enterScene(completeCallback);
    }

    /**
     * Animates the model from the current position to the default position
     * @param completeCallback A function to call when the animation has completed
     */
    private _enterScene(completeCallback?: () => void): void {
        let callback = () => {
            this.state = ModelState.ENTRYDONE;
            this._viewer.sceneManager.animationBlendingEnabled = true;
            this._checkCompleteState();
            if (completeCallback) completeCallback();
        }
        if (!this._entryAnimation) {
            callback();
            return;
        }
        // disable blending for the sake of the entry animation;
        this._viewer.sceneManager.animationBlendingEnabled = false;
        this._applyAnimation(this._entryAnimation, true, callback);
    }

    /**
     * Animates the model from the current position to the exit-screen position
     * @param completeCallback A function to call when the animation has completed
     */
    private _exitScene(completeCallback: () => void): void {
        if (!this._exitAnimation) {
            completeCallback();
            return;
        }

        this._applyAnimation(this._exitAnimation, false, completeCallback);
    }

    private _modelComplete() {
        //reapply material defines to be sure:
        let meshes = this._pivotMesh.getChildMeshes(false);
        meshes.filter(m => m.material).forEach((mesh) => {
            this._applyModelMaterialConfiguration(mesh.material!);
        });
        this.state = ModelState.COMPLETE;
        this.onCompleteObservable.notifyObservers(this);
    }

    /**
     * Add a new animation group to this model.
     * @param animationGroup the new animation group to be added
     */
    public addAnimationGroup(animationGroup: AnimationGroup) {
        this._animations.push(new GroupModelAnimation(animationGroup));
    }

    /**
     * Get the ModelAnimation array
     */
    public getAnimations(): Array<IModelAnimation> {
        return this._animations;
    }

    /**
     * Get the animations' names. Using the names you can play a specific animation.
     */
    public getAnimationNames(): Array<string> {
        return this._animations.map(a => a.name);
    }

    /**
     * Get an animation by the provided name. Used mainly when playing n animation.
     * @param name the name of the animation to find
     */
    protected _getAnimationByName(name: string): Nullable<IModelAnimation> {
        // can't use .find, noe available on IE
        let filtered = this._animations.filter(a => a.name === name);
        // what the next line means - if two animations have the same name, they will not be returned!
        if (filtered.length === 1) {
            return filtered[0];
        } else {
            return null;
        }
    }

    /**
     * Choose an initialized animation using its name and start playing it
     * @param name the name of the animation to play
     * @returns The model aniamtion to be played.
     */
    public playAnimation(name: string): IModelAnimation {
        let animation = this.setCurrentAnimationByName(name);
        if (animation) {
            animation.start();
        }
        return animation;
    }

    public setCurrentAnimationByName(name: string) {
        let animation = this._getAnimationByName(name);
        if (animation) {
            if (this.currentAnimation && this.currentAnimation.state !== AnimationState.STOPPED) {
                this.currentAnimation.stop();
            }
            this.currentAnimation = animation;
            return animation;
        } else {
            throw new Error("animation not found - " + name);
        }
    }

    private _configureModel() {
        // this can be changed to the meshes that have rootMesh a parent without breaking anything.
        let meshesWithNoParent: Array<AbstractMesh> = [this.rootMesh] //this._meshes.filter(m => m.parent === this.rootMesh);
        let updateMeshesWithNoParent = (variable: string, value: any, param?: string) => {
            meshesWithNoParent.forEach(mesh => {
                if (param) {
                    mesh[variable][param] = value;
                } else {
                    mesh[variable] = value;
                }
            });
        }
        let updateXYZ = (variable: string, configValues: { x: number, y: number, z: number, w?: number }) => {
            if (configValues.x !== undefined) {
                updateMeshesWithNoParent(variable, configValues.x, 'x');
            }
            if (configValues.y !== undefined) {
                updateMeshesWithNoParent(variable, configValues.y, 'y');
            }
            if (configValues.z !== undefined) {
                updateMeshesWithNoParent(variable, configValues.z, 'z');
            }
            if (configValues.w !== undefined) {
                updateMeshesWithNoParent(variable, configValues.w, 'w');
            }
        }

        if (this._modelConfiguration.normalize) {
            let center = false;
            let unitSize = false;
            let parentIndex;
            if (this._modelConfiguration.normalize === true) {
                center = true;
                unitSize = true;
            } else {
                center = !!this._modelConfiguration.normalize.center;
                unitSize = !!this._modelConfiguration.normalize.unitSize;
                parentIndex = this._modelConfiguration.normalize.parentIndex;
            }

            let meshesToNormalize: Array<AbstractMesh> = [];
            if (parentIndex !== undefined) {
                meshesToNormalize.push(this._meshes[parentIndex]);
            } else {
                meshesToNormalize = this._pivotMesh.getChildMeshes(true).length === 1 ? [this._pivotMesh] : meshesWithNoParent;
            }

            if (unitSize) {
                meshesToNormalize.forEach(mesh => {
                    mesh.normalizeToUnitCube(true);
                    mesh.computeWorldMatrix(true);
                });
            }
            if (center) {
                meshesToNormalize.forEach(mesh => {
                    const boundingInfo = mesh.getHierarchyBoundingVectors(true);
                    const sizeVec = boundingInfo.max.subtract(boundingInfo.min);
                    const halfSizeVec = sizeVec.scale(0.5);
                    const center = boundingInfo.min.add(halfSizeVec);
                    mesh.position = center.scale(-1);

                    mesh.position.y += halfSizeVec.y;

                    // Recompute Info.
                    mesh.computeWorldMatrix(true);
                });
            }
        } else {
            // if centered, should be done here
        }

        // position?
        if (this._modelConfiguration.position) {
            updateXYZ('position', this._modelConfiguration.position);
        }
        if (this._modelConfiguration.rotation) {
            //quaternion?
            if (this._modelConfiguration.rotation.w) {
                meshesWithNoParent.forEach(mesh => {
                    if (!mesh.rotationQuaternion) {
                        mesh.rotationQuaternion = new Quaternion();
                    }
                })
                updateXYZ('rotationQuaternion', this._modelConfiguration.rotation);
            } else {
                updateXYZ('rotation', this._modelConfiguration.rotation);
            }
        }

        if (this._modelConfiguration.rotationOffsetAxis) {
            let rotationAxis = new Vector3(0, 0, 0).copyFrom(this._modelConfiguration.rotationOffsetAxis as Vector3);

            meshesWithNoParent.forEach(m => {
                if (this._modelConfiguration.rotationOffsetAngle) {
                    m.rotate(rotationAxis, this._modelConfiguration.rotationOffsetAngle);
                }
            });

        }

        if (this._modelConfiguration.scaling) {
            updateXYZ('scaling', this._modelConfiguration.scaling);
        }

        if (this._modelConfiguration.castShadow) {
            this._meshes.forEach(mesh => {
                Tags.AddTagsTo(mesh, 'castShadow');
            });
        }

        let meshes = this._pivotMesh.getChildMeshes(false);
        meshes.filter(m => m.material).forEach((mesh) => {
            this._applyModelMaterialConfiguration(mesh.material!);
        });

        if (this._modelConfiguration.entryAnimation) {
            this._entryAnimation = this._modelAnimationConfigurationToObject(this._modelConfiguration.entryAnimation);
        }

        if (this._modelConfiguration.exitAnimation) {
            this._exitAnimation = this._modelAnimationConfigurationToObject(this._modelConfiguration.exitAnimation);
        }


        this.onAfterConfigure.notifyObservers(this);
    }

    private _modelAnimationConfigurationToObject(animConfig: IModelAnimationConfiguration): ModelAnimationConfiguration {
        let anim: ModelAnimationConfiguration = {
            time: 0.5
        };
        if (animConfig.scaling) {
            anim.scaling = Vector3.Zero();
        }
        if (animConfig.easingFunction !== undefined) {
            anim.easingFunction = animConfig.easingFunction;
        }
        if (animConfig.easingMode !== undefined) {
            anim.easingMode = animConfig.easingMode;
        }
        extendClassWithConfig(anim, animConfig);
        return anim;
    }

    /**
     * Apply a material configuration to a material
     * @param material Material to apply configuration to
     */
    private _applyModelMaterialConfiguration(material: Material) {
        if (!this._modelConfiguration.material) return;

        extendClassWithConfig(material, this._modelConfiguration.material);

        if (material instanceof PBRMaterial) {
            if (this._modelConfiguration.material.directIntensity !== undefined) {
                material.directIntensity = this._modelConfiguration.material.directIntensity;
            }

            if (this._modelConfiguration.material.emissiveIntensity !== undefined) {
                material.emissiveIntensity = this._modelConfiguration.material.emissiveIntensity;
            }

            if (this._modelConfiguration.material.environmentIntensity !== undefined) {
                material.environmentIntensity = this._modelConfiguration.material.environmentIntensity;
            }

            if (this._modelConfiguration.material.directEnabled !== undefined) {
                material.disableLighting = !this._modelConfiguration.material.directEnabled;
            }
            if (this._viewer.sceneManager.reflectionColor) {
                material.reflectionColor = this._viewer.sceneManager.reflectionColor;
            }
        }
        else if (material instanceof MultiMaterial) {
            for (let i = 0; i < material.subMaterials.length; i++) {
                const subMaterial = material.subMaterials[i];
                if (subMaterial) {
                    this._applyModelMaterialConfiguration(subMaterial);
                }
            }
        }
    }

    /**
     * Start entry/exit animation given an animation configuration
     * @param animationConfiguration Entry/Exit animation configuration
     * @param isEntry Pass true if the animation is an entry animation
     * @param completeCallback Callback to execute when the animation completes
     */
    private _applyAnimation(animationConfiguration: ModelAnimationConfiguration, isEntry: boolean, completeCallback?: () => void) {
        let animations: Animation[] = [];

        //scale
        if (animationConfiguration.scaling) {

            let scaleStart: Vector3 = isEntry ? animationConfiguration.scaling : new Vector3(1, 1, 1);
            let scaleEnd: Vector3 = isEntry ? new Vector3(1, 1, 1) : animationConfiguration.scaling;

            if (!scaleStart.equals(scaleEnd)) {
                this.rootMesh.scaling = scaleStart;
                this._setLinearKeys(
                    this._scaleTransition,
                    this.rootMesh.scaling,
                    scaleEnd,
                    animationConfiguration.time
                );
                animations.push(this._scaleTransition);
            }
        }

        //Start the animation(s)
        this.transitionTo(
            animations,
            animationConfiguration.time,
            this._createEasingFunction(animationConfiguration.easingFunction),
            animationConfiguration.easingMode,
            () => { if (completeCallback) completeCallback(); }
        );
    }

    /**
    * Begin @animations with the specified @easingFunction
    * @param animations The BABYLON Animations to begin
    * @param duration of transition, in seconds
    * @param easingFunction An easing function to apply
    * @param easingMode A easing mode to apply to the easingFunction
    * @param onAnimationEnd Call back trigger at the end of the animation.
    */
    public transitionTo(
        animations: Animation[],
        duration: number,
        easingFunction: any,
        easingMode: number = BABYLON.EasingFunction.EASINGMODE_EASEINOUT,
        onAnimationEnd: () => void): void {

        if (easingFunction) {
            for (let animation of animations) {
                easingFunction.setEasingMode(easingMode);
                animation.setEasingFunction(easingFunction);
            }
        }

        //Stop any current animations before starting the new one - merging not yet supported.
        this.stopAllAnimations();

        this.rootMesh.animations = animations;

        if (this._viewer.sceneManager.scene.beginAnimation) {
            let animatable: Animatable = this._viewer.sceneManager.scene.beginAnimation(this.rootMesh, 0, this._frameRate * duration, false, 1, () => {
                if (onAnimationEnd) {
                    onAnimationEnd();
                }
            });
            this._animatables.push(animatable);
        }
    }

    /**
     * Sets key values on an Animation from first to last frame.
     * @param animation The Babylon animation object to set keys on
     * @param startValue The value of the first key
     * @param endValue The value of the last key
     * @param duration The duration of the animation, used to determine the end frame
     */
    private _setLinearKeys(animation: Animation, startValue: any, endValue: any, duration: number) {
        animation.setKeys([
            {
                frame: 0,
                value: startValue
            },
            {
                frame: this._frameRate * duration,
                value: endValue
            }
        ]);
    }

    /**
     * Creates and returns a Babylon easing funtion object based on a string representing the Easing function
     * @param easingFunctionID The enum of the easing funtion to create
     * @return The newly created Babylon easing function object
     */
    private _createEasingFunction(easingFunctionID?: number): any {
        let easingFunction;

        switch (easingFunctionID) {
            case EasingFunction.CircleEase:
                easingFunction = new CircleEase();
                break;
            case EasingFunction.BackEase:
                easingFunction = new BackEase(0.3);
                break;
            case EasingFunction.BounceEase:
                easingFunction = new BounceEase();
                break;
            case EasingFunction.CubicEase:
                easingFunction = new CubicEase();
                break;
            case EasingFunction.ElasticEase:
                easingFunction = new ElasticEase();
                break;
            case EasingFunction.ExponentialEase:
                easingFunction = new ExponentialEase();
                break;
            case EasingFunction.PowerEase:
                easingFunction = new PowerEase();
                break;
            case EasingFunction.QuadraticEase:
                easingFunction = new QuadraticEase();
                break;
            case EasingFunction.QuarticEase:
                easingFunction = new QuarticEase();
                break;
            case EasingFunction.QuinticEase:
                easingFunction = new QuinticEase();
                break;
            case EasingFunction.SineEase:
                easingFunction = new SineEase();
                break;
            default:
                Tools.Log("No ease function found");
                break;
        }

        return easingFunction;
    }

    /**
     * Stops and removes all animations that have been applied to the model
     */
    public stopAllAnimations(): void {
        if (this.rootMesh) {
            this.rootMesh.animations = [];
        }
        if (this.currentAnimation) {
            this.currentAnimation.stop();
        }
        while (this._animatables.length) {
            this._animatables[0].onAnimationEnd = null;
            this._animatables[0].stop();
            this._animatables.shift();
        }
    }

    /**
     * Will remove this model from the viewer (but NOT dispose it).
     */
    public remove() {
        this.stopAllAnimations();
        this._viewer.sceneManager.models.splice(this._viewer.sceneManager.models.indexOf(this), 1);
        // hide it
        this.rootMesh.isVisible = false;
        this._viewer.onModelRemovedObservable.notifyObservers(this);
    }

    /**
     * Dispose this model, including all of its associated assets.
     */
    public dispose() {
        this.remove();
        this.onAfterConfigure.clear();
        this.onLoadedObservable.clear();
        this.onLoadErrorObservable.clear();
        this.onLoadProgressObservable.clear();
        if (this.loader && this.loader.name === "gltf") {
            (<GLTFFileLoader>this.loader).dispose();
        }
        this.particleSystems.forEach(ps => ps.dispose());
        this.particleSystems.length = 0;
        this.skeletons.forEach(s => s.dispose());
        this.skeletons.length = 0;
        this._animations.forEach(ag => ag.dispose());
        this._animations.length = 0;
        this._meshes.forEach(m => m.dispose());
        this._meshes.length = 0;
        this.rootMesh.dispose();
    }
>>>>>>> 5f40e99e
}<|MERGE_RESOLUTION|>--- conflicted
+++ resolved
@@ -1,8 +1,7 @@
-<<<<<<< HEAD
 import { ISceneLoaderPlugin, ISceneLoaderPluginAsync, AnimationGroup, Animatable, AbstractMesh, Tools, Scene, SceneLoader, Observable, SceneLoaderProgressEvent, Tags, ParticleSystem, Skeleton, IDisposable, Nullable, Animation, Quaternion, Material, Vector3, AnimationPropertiesOverride, QuinticEase, SineEase, CircleEase, BackEase, BounceEase, CubicEase, ElasticEase, ExponentialEase, PowerEase, QuadraticEase, QuarticEase, PBRMaterial, MultiMaterial } from "babylonjs";
 import { GLTFFileLoader, GLTF2 } from "babylonjs-loaders";
 import { IModelConfiguration, IModelAnimationConfiguration } from "../configuration/configuration";
-import { IModelAnimation, GroupModelAnimation, AnimationPlayMode, ModelAnimationConfiguration, EasingFunction } from "./modelAnimation";
+import { IModelAnimation, GroupModelAnimation, AnimationPlayMode, ModelAnimationConfiguration, EasingFunction, AnimationState } from "./modelAnimation";
 
 import * as deepmerge from '../../assets/deepmerge.min.js';
 import { AbstractViewer } from "..";
@@ -342,13 +341,20 @@
      * @returns The model aniamtion to be played.
      */
     public playAnimation(name: string): IModelAnimation {
+        let animation = this.setCurrentAnimationByName(name);
+        if (animation) {
+            animation.start();
+        }
+        return animation;
+    }
+
+    public setCurrentAnimationByName(name: string) {
         let animation = this._getAnimationByName(name);
         if (animation) {
-            if (this.currentAnimation) {
+            if (this.currentAnimation && this.currentAnimation.state !== AnimationState.STOPPED) {
                 this.currentAnimation.stop();
             }
             this.currentAnimation = animation;
-            animation.start();
             return animation;
         } else {
             throw new Error("animation not found - " + name);
@@ -728,748 +734,8 @@
         this.skeletons.length = 0;
         this._animations.forEach(ag => ag.dispose());
         this._animations.length = 0;
-        this.rootMesh.dispose(false, true);
-    }
-=======
-import { ISceneLoaderPlugin, ISceneLoaderPluginAsync, AnimationGroup, Animatable, AbstractMesh, Tools, Scene, SceneLoader, Observable, SceneLoaderProgressEvent, Tags, ParticleSystem, Skeleton, IDisposable, Nullable, Animation, Quaternion, Material, Vector3, AnimationPropertiesOverride, QuinticEase, SineEase, CircleEase, BackEase, BounceEase, CubicEase, ElasticEase, ExponentialEase, PowerEase, QuadraticEase, QuarticEase, PBRMaterial, MultiMaterial } from "babylonjs";
-import { GLTFFileLoader, GLTF2 } from "babylonjs-loaders";
-import { IModelConfiguration, IModelAnimationConfiguration } from "../configuration/configuration";
-import { IModelAnimation, GroupModelAnimation, AnimationPlayMode, ModelAnimationConfiguration, EasingFunction, AnimationState } from "./modelAnimation";
-
-import * as deepmerge from '../../assets/deepmerge.min.js';
-import { AbstractViewer } from "..";
-import { extendClassWithConfig } from "../helper";
-
-
-export enum ModelState {
-    INIT,
-    LOADING,
-    LOADED,
-    ENTRY,
-    ENTRYDONE,
-    COMPLETE,
-    CANCELED,
-    ERROR
-}
-
-/**
- * The viewer model is a container for all assets representing a sngle loaded model.
- */
-export class ViewerModel implements IDisposable {
-    /**
-     * The loader used to load this model.
-     */
-    public loader: ISceneLoaderPlugin | ISceneLoaderPluginAsync;
-
-    private _animations: Array<IModelAnimation>;
-
-    /**
-     * the list of meshes that are a part of this model
-     */
-    private _meshes: Array<AbstractMesh> = [];
-    /**
-     * This model's root mesh (the parent of all other meshes).
-     * This mesh does not(!) exist in the meshes array.
-     */
-    public rootMesh: AbstractMesh;
-
-    private _pivotMesh: AbstractMesh;
-    /**
-     * ParticleSystems connected to this model
-     */
-    public particleSystems: Array<ParticleSystem> = [];
-    /**
-     * Skeletons defined in this model
-     */
-    public skeletons: Array<Skeleton> = [];
-    /**
-     * The current model animation.
-     * On init, this will be undefined.
-     */
-    public currentAnimation: IModelAnimation;
-
-    /**
-     * Observers registered here will be executed when the model is done loading
-     */
-    public onLoadedObservable: Observable<ViewerModel>;
-    /**
-     * Observers registered here will be executed when the loader notified of a progress event
-     */
-    public onLoadProgressObservable: Observable<SceneLoaderProgressEvent>;
-    /**
-     * Observers registered here will be executed when the loader notified of an error.
-     */
-    public onLoadErrorObservable: Observable<{ message: string; exception: any }>;
-
-    /**
-     * Will be executed after the model finished loading and complete, including entry animation and lod
-     */
-    public onCompleteObservable: Observable<ViewerModel>;
-    /**
-     * Observers registered here will be executed every time the model is being configured.
-     * This can be used to extend the model's configuration without extending the class itself
-     */
-    public onAfterConfigure: Observable<ViewerModel>;
-
-    /**
-     * The current model state (loaded, error, etc)
-     */
-    public state: ModelState;
-    /**
-     * A loadID provided by the modelLoader, unique to ths (Abstract)Viewer instance.
-     */
-    public loadId: number;
-
-    public loadInfo: GLTF2.IAsset;
-    private _loadedUrl: string;
-    private _modelConfiguration: IModelConfiguration;
-
-    private _loaderDone: boolean = false;
-
-    private _entryAnimation: ModelAnimationConfiguration;
-    private _exitAnimation: ModelAnimationConfiguration;
-    private _scaleTransition: Animation;
-    private _animatables: Array<Animatable> = [];
-    private _frameRate: number = 60;
-
-    constructor(protected _viewer: AbstractViewer, modelConfiguration: IModelConfiguration) {
-        this.onLoadedObservable = new Observable();
-        this.onLoadErrorObservable = new Observable();
-        this.onLoadProgressObservable = new Observable();
-        this.onCompleteObservable = new Observable();
-        this.onAfterConfigure = new Observable();
-
-        this.state = ModelState.INIT;
-
-        this.rootMesh = new AbstractMesh("modelRootMesh", this._viewer.sceneManager.scene);
-        this._pivotMesh = new AbstractMesh("pivotMesh", this._viewer.sceneManager.scene);
-        this._pivotMesh.parent = this.rootMesh;
-        // rotate 180, gltf fun
-        this._pivotMesh.rotation.y += Math.PI;
-
-        this._scaleTransition = new Animation("scaleAnimation", "scaling", this._frameRate, Animation.ANIMATIONTYPE_VECTOR3, Animation.ANIMATIONLOOPMODE_CONSTANT);
-
-        this._animations = [];
-        //create a copy of the configuration to make sure it doesn't change even after it is changed in the viewer
-        this._modelConfiguration = deepmerge(this._viewer.configuration.model || {}, modelConfiguration);
-
-        this._viewer.sceneManager.models.push(this);
-        this._viewer.onModelAddedObservable.notifyObservers(this);
-        this.onLoadedObservable.add(() => {
-            this.updateConfiguration(this._modelConfiguration);
-            this._viewer.onModelLoadedObservable.notifyObservers(this);
-            this._initAnimations();
-        });
-
-        this.onCompleteObservable.add(() => {
-            this.state = ModelState.COMPLETE;
-        });
-    }
-
-    /**
-     * Is this model enabled?
-     */
-    public get enabled() {
-        return this.rootMesh.isEnabled();
-    }
-
-    /**
-     * Set whether this model is enabled or not.
-     */
-    public set enabled(enable: boolean) {
-        this.rootMesh.setEnabled(enable);
-    }
-
-    public set loaderDone(done: boolean) {
-        this._loaderDone = done;
-        this._checkCompleteState();
-    }
-
-    private _checkCompleteState() {
-        if (this._loaderDone && (this.state === ModelState.ENTRYDONE)) {
-            this._modelComplete();
-        }
-    }
-
-    /**
-     * Get the viewer showing this model
-     */
-    public getViewer() {
-        return this._viewer;
-    }
-
-    /**
-     * Add a mesh to this model.
-     * Any mesh that has no parent will be provided with the root mesh as its new parent.
-     * 
-     * @param mesh the new mesh to add
-     * @param triggerLoaded should this mesh trigger the onLoaded observable. Used when adding meshes manually.
-     */
-    public addMesh(mesh: AbstractMesh, triggerLoaded?: boolean) {
-        if (!mesh.parent) {
-            mesh.parent = this._pivotMesh;
-        }
-        mesh.receiveShadows = !!this.configuration.receiveShadows;
-        this._meshes.push(mesh);
-        if (triggerLoaded) {
-            return this.onLoadedObservable.notifyObserversWithPromise(this);
-        }
-    }
-
-    /**
-     * get the list of meshes (excluding the root mesh)
-     */
-    public get meshes() {
-        return this._meshes;
-    }
-
-    /**
-     * Get the model's configuration
-     */
-    public get configuration(): IModelConfiguration {
-        return this._modelConfiguration;
-    }
-
-    /**
-     * (Re-)set the model's entire configuration
-     * @param newConfiguration the new configuration to replace the new one
-     */
-    public set configuration(newConfiguration: IModelConfiguration) {
-        this._modelConfiguration = newConfiguration;
-        this._configureModel();
-    }
-
-    /**
-     * Update the current configuration with new values.
-     * Configuration will not be overwritten, but merged with the new configuration.
-     * Priority is to the new configuration
-     * @param newConfiguration the configuration to be merged into the current configuration;
-     */
-    public updateConfiguration(newConfiguration: Partial<IModelConfiguration>) {
-        this._modelConfiguration = deepmerge(this._modelConfiguration, newConfiguration);
-        this._configureModel();
-    }
-
-
-    private _initAnimations() {
-        // check if this is not a gltf loader and init the animations
-        if (this.skeletons.length) {
-            this.skeletons.forEach((skeleton, idx) => {
-                let ag = new AnimationGroup("animation-" + idx, this._viewer.sceneManager.scene);
-                skeleton.getAnimatables().forEach(a => {
-                    if (a.animations[0]) {
-                        ag.addTargetedAnimation(a.animations[0], a);
-                    }
-                });
-                this.addAnimationGroup(ag);
-            });
-        }
-
-        let completeCallback = () => {
-
-        }
-
-        if (this._modelConfiguration.animation) {
-            if (this._modelConfiguration.animation.playOnce) {
-                this._animations.forEach(a => {
-                    a.playMode = AnimationPlayMode.ONCE;
-                });
-            }
-            if (this._modelConfiguration.animation.autoStart && this._animations.length) {
-                let animationName = this._modelConfiguration.animation.autoStart === true ?
-                    this._animations[0].name : this._modelConfiguration.animation.autoStart;
-
-                completeCallback = () => {
-                    this.playAnimation(animationName);
-                }
-            }
-        }
-
-        this._enterScene(completeCallback);
-    }
-
-    /**
-     * Animates the model from the current position to the default position
-     * @param completeCallback A function to call when the animation has completed
-     */
-    private _enterScene(completeCallback?: () => void): void {
-        let callback = () => {
-            this.state = ModelState.ENTRYDONE;
-            this._viewer.sceneManager.animationBlendingEnabled = true;
-            this._checkCompleteState();
-            if (completeCallback) completeCallback();
-        }
-        if (!this._entryAnimation) {
-            callback();
-            return;
-        }
-        // disable blending for the sake of the entry animation;
-        this._viewer.sceneManager.animationBlendingEnabled = false;
-        this._applyAnimation(this._entryAnimation, true, callback);
-    }
-
-    /**
-     * Animates the model from the current position to the exit-screen position
-     * @param completeCallback A function to call when the animation has completed
-     */
-    private _exitScene(completeCallback: () => void): void {
-        if (!this._exitAnimation) {
-            completeCallback();
-            return;
-        }
-
-        this._applyAnimation(this._exitAnimation, false, completeCallback);
-    }
-
-    private _modelComplete() {
-        //reapply material defines to be sure:
-        let meshes = this._pivotMesh.getChildMeshes(false);
-        meshes.filter(m => m.material).forEach((mesh) => {
-            this._applyModelMaterialConfiguration(mesh.material!);
-        });
-        this.state = ModelState.COMPLETE;
-        this.onCompleteObservable.notifyObservers(this);
-    }
-
-    /**
-     * Add a new animation group to this model.
-     * @param animationGroup the new animation group to be added
-     */
-    public addAnimationGroup(animationGroup: AnimationGroup) {
-        this._animations.push(new GroupModelAnimation(animationGroup));
-    }
-
-    /**
-     * Get the ModelAnimation array
-     */
-    public getAnimations(): Array<IModelAnimation> {
-        return this._animations;
-    }
-
-    /**
-     * Get the animations' names. Using the names you can play a specific animation.
-     */
-    public getAnimationNames(): Array<string> {
-        return this._animations.map(a => a.name);
-    }
-
-    /**
-     * Get an animation by the provided name. Used mainly when playing n animation.
-     * @param name the name of the animation to find
-     */
-    protected _getAnimationByName(name: string): Nullable<IModelAnimation> {
-        // can't use .find, noe available on IE
-        let filtered = this._animations.filter(a => a.name === name);
-        // what the next line means - if two animations have the same name, they will not be returned!
-        if (filtered.length === 1) {
-            return filtered[0];
-        } else {
-            return null;
-        }
-    }
-
-    /**
-     * Choose an initialized animation using its name and start playing it
-     * @param name the name of the animation to play
-     * @returns The model aniamtion to be played.
-     */
-    public playAnimation(name: string): IModelAnimation {
-        let animation = this.setCurrentAnimationByName(name);
-        if (animation) {
-            animation.start();
-        }
-        return animation;
-    }
-
-    public setCurrentAnimationByName(name: string) {
-        let animation = this._getAnimationByName(name);
-        if (animation) {
-            if (this.currentAnimation && this.currentAnimation.state !== AnimationState.STOPPED) {
-                this.currentAnimation.stop();
-            }
-            this.currentAnimation = animation;
-            return animation;
-        } else {
-            throw new Error("animation not found - " + name);
-        }
-    }
-
-    private _configureModel() {
-        // this can be changed to the meshes that have rootMesh a parent without breaking anything.
-        let meshesWithNoParent: Array<AbstractMesh> = [this.rootMesh] //this._meshes.filter(m => m.parent === this.rootMesh);
-        let updateMeshesWithNoParent = (variable: string, value: any, param?: string) => {
-            meshesWithNoParent.forEach(mesh => {
-                if (param) {
-                    mesh[variable][param] = value;
-                } else {
-                    mesh[variable] = value;
-                }
-            });
-        }
-        let updateXYZ = (variable: string, configValues: { x: number, y: number, z: number, w?: number }) => {
-            if (configValues.x !== undefined) {
-                updateMeshesWithNoParent(variable, configValues.x, 'x');
-            }
-            if (configValues.y !== undefined) {
-                updateMeshesWithNoParent(variable, configValues.y, 'y');
-            }
-            if (configValues.z !== undefined) {
-                updateMeshesWithNoParent(variable, configValues.z, 'z');
-            }
-            if (configValues.w !== undefined) {
-                updateMeshesWithNoParent(variable, configValues.w, 'w');
-            }
-        }
-
-        if (this._modelConfiguration.normalize) {
-            let center = false;
-            let unitSize = false;
-            let parentIndex;
-            if (this._modelConfiguration.normalize === true) {
-                center = true;
-                unitSize = true;
-            } else {
-                center = !!this._modelConfiguration.normalize.center;
-                unitSize = !!this._modelConfiguration.normalize.unitSize;
-                parentIndex = this._modelConfiguration.normalize.parentIndex;
-            }
-
-            let meshesToNormalize: Array<AbstractMesh> = [];
-            if (parentIndex !== undefined) {
-                meshesToNormalize.push(this._meshes[parentIndex]);
-            } else {
-                meshesToNormalize = this._pivotMesh.getChildMeshes(true).length === 1 ? [this._pivotMesh] : meshesWithNoParent;
-            }
-
-            if (unitSize) {
-                meshesToNormalize.forEach(mesh => {
-                    mesh.normalizeToUnitCube(true);
-                    mesh.computeWorldMatrix(true);
-                });
-            }
-            if (center) {
-                meshesToNormalize.forEach(mesh => {
-                    const boundingInfo = mesh.getHierarchyBoundingVectors(true);
-                    const sizeVec = boundingInfo.max.subtract(boundingInfo.min);
-                    const halfSizeVec = sizeVec.scale(0.5);
-                    const center = boundingInfo.min.add(halfSizeVec);
-                    mesh.position = center.scale(-1);
-
-                    mesh.position.y += halfSizeVec.y;
-
-                    // Recompute Info.
-                    mesh.computeWorldMatrix(true);
-                });
-            }
-        } else {
-            // if centered, should be done here
-        }
-
-        // position?
-        if (this._modelConfiguration.position) {
-            updateXYZ('position', this._modelConfiguration.position);
-        }
-        if (this._modelConfiguration.rotation) {
-            //quaternion?
-            if (this._modelConfiguration.rotation.w) {
-                meshesWithNoParent.forEach(mesh => {
-                    if (!mesh.rotationQuaternion) {
-                        mesh.rotationQuaternion = new Quaternion();
-                    }
-                })
-                updateXYZ('rotationQuaternion', this._modelConfiguration.rotation);
-            } else {
-                updateXYZ('rotation', this._modelConfiguration.rotation);
-            }
-        }
-
-        if (this._modelConfiguration.rotationOffsetAxis) {
-            let rotationAxis = new Vector3(0, 0, 0).copyFrom(this._modelConfiguration.rotationOffsetAxis as Vector3);
-
-            meshesWithNoParent.forEach(m => {
-                if (this._modelConfiguration.rotationOffsetAngle) {
-                    m.rotate(rotationAxis, this._modelConfiguration.rotationOffsetAngle);
-                }
-            });
-
-        }
-
-        if (this._modelConfiguration.scaling) {
-            updateXYZ('scaling', this._modelConfiguration.scaling);
-        }
-
-        if (this._modelConfiguration.castShadow) {
-            this._meshes.forEach(mesh => {
-                Tags.AddTagsTo(mesh, 'castShadow');
-            });
-        }
-
-        let meshes = this._pivotMesh.getChildMeshes(false);
-        meshes.filter(m => m.material).forEach((mesh) => {
-            this._applyModelMaterialConfiguration(mesh.material!);
-        });
-
-        if (this._modelConfiguration.entryAnimation) {
-            this._entryAnimation = this._modelAnimationConfigurationToObject(this._modelConfiguration.entryAnimation);
-        }
-
-        if (this._modelConfiguration.exitAnimation) {
-            this._exitAnimation = this._modelAnimationConfigurationToObject(this._modelConfiguration.exitAnimation);
-        }
-
-
-        this.onAfterConfigure.notifyObservers(this);
-    }
-
-    private _modelAnimationConfigurationToObject(animConfig: IModelAnimationConfiguration): ModelAnimationConfiguration {
-        let anim: ModelAnimationConfiguration = {
-            time: 0.5
-        };
-        if (animConfig.scaling) {
-            anim.scaling = Vector3.Zero();
-        }
-        if (animConfig.easingFunction !== undefined) {
-            anim.easingFunction = animConfig.easingFunction;
-        }
-        if (animConfig.easingMode !== undefined) {
-            anim.easingMode = animConfig.easingMode;
-        }
-        extendClassWithConfig(anim, animConfig);
-        return anim;
-    }
-
-    /**
-     * Apply a material configuration to a material
-     * @param material Material to apply configuration to
-     */
-    private _applyModelMaterialConfiguration(material: Material) {
-        if (!this._modelConfiguration.material) return;
-
-        extendClassWithConfig(material, this._modelConfiguration.material);
-
-        if (material instanceof PBRMaterial) {
-            if (this._modelConfiguration.material.directIntensity !== undefined) {
-                material.directIntensity = this._modelConfiguration.material.directIntensity;
-            }
-
-            if (this._modelConfiguration.material.emissiveIntensity !== undefined) {
-                material.emissiveIntensity = this._modelConfiguration.material.emissiveIntensity;
-            }
-
-            if (this._modelConfiguration.material.environmentIntensity !== undefined) {
-                material.environmentIntensity = this._modelConfiguration.material.environmentIntensity;
-            }
-
-            if (this._modelConfiguration.material.directEnabled !== undefined) {
-                material.disableLighting = !this._modelConfiguration.material.directEnabled;
-            }
-            if (this._viewer.sceneManager.reflectionColor) {
-                material.reflectionColor = this._viewer.sceneManager.reflectionColor;
-            }
-        }
-        else if (material instanceof MultiMaterial) {
-            for (let i = 0; i < material.subMaterials.length; i++) {
-                const subMaterial = material.subMaterials[i];
-                if (subMaterial) {
-                    this._applyModelMaterialConfiguration(subMaterial);
-                }
-            }
-        }
-    }
-
-    /**
-     * Start entry/exit animation given an animation configuration
-     * @param animationConfiguration Entry/Exit animation configuration
-     * @param isEntry Pass true if the animation is an entry animation
-     * @param completeCallback Callback to execute when the animation completes
-     */
-    private _applyAnimation(animationConfiguration: ModelAnimationConfiguration, isEntry: boolean, completeCallback?: () => void) {
-        let animations: Animation[] = [];
-
-        //scale
-        if (animationConfiguration.scaling) {
-
-            let scaleStart: Vector3 = isEntry ? animationConfiguration.scaling : new Vector3(1, 1, 1);
-            let scaleEnd: Vector3 = isEntry ? new Vector3(1, 1, 1) : animationConfiguration.scaling;
-
-            if (!scaleStart.equals(scaleEnd)) {
-                this.rootMesh.scaling = scaleStart;
-                this._setLinearKeys(
-                    this._scaleTransition,
-                    this.rootMesh.scaling,
-                    scaleEnd,
-                    animationConfiguration.time
-                );
-                animations.push(this._scaleTransition);
-            }
-        }
-
-        //Start the animation(s)
-        this.transitionTo(
-            animations,
-            animationConfiguration.time,
-            this._createEasingFunction(animationConfiguration.easingFunction),
-            animationConfiguration.easingMode,
-            () => { if (completeCallback) completeCallback(); }
-        );
-    }
-
-    /**
-    * Begin @animations with the specified @easingFunction
-    * @param animations The BABYLON Animations to begin
-    * @param duration of transition, in seconds
-    * @param easingFunction An easing function to apply
-    * @param easingMode A easing mode to apply to the easingFunction
-    * @param onAnimationEnd Call back trigger at the end of the animation.
-    */
-    public transitionTo(
-        animations: Animation[],
-        duration: number,
-        easingFunction: any,
-        easingMode: number = BABYLON.EasingFunction.EASINGMODE_EASEINOUT,
-        onAnimationEnd: () => void): void {
-
-        if (easingFunction) {
-            for (let animation of animations) {
-                easingFunction.setEasingMode(easingMode);
-                animation.setEasingFunction(easingFunction);
-            }
-        }
-
-        //Stop any current animations before starting the new one - merging not yet supported.
-        this.stopAllAnimations();
-
-        this.rootMesh.animations = animations;
-
-        if (this._viewer.sceneManager.scene.beginAnimation) {
-            let animatable: Animatable = this._viewer.sceneManager.scene.beginAnimation(this.rootMesh, 0, this._frameRate * duration, false, 1, () => {
-                if (onAnimationEnd) {
-                    onAnimationEnd();
-                }
-            });
-            this._animatables.push(animatable);
-        }
-    }
-
-    /**
-     * Sets key values on an Animation from first to last frame.
-     * @param animation The Babylon animation object to set keys on
-     * @param startValue The value of the first key
-     * @param endValue The value of the last key
-     * @param duration The duration of the animation, used to determine the end frame
-     */
-    private _setLinearKeys(animation: Animation, startValue: any, endValue: any, duration: number) {
-        animation.setKeys([
-            {
-                frame: 0,
-                value: startValue
-            },
-            {
-                frame: this._frameRate * duration,
-                value: endValue
-            }
-        ]);
-    }
-
-    /**
-     * Creates and returns a Babylon easing funtion object based on a string representing the Easing function
-     * @param easingFunctionID The enum of the easing funtion to create
-     * @return The newly created Babylon easing function object
-     */
-    private _createEasingFunction(easingFunctionID?: number): any {
-        let easingFunction;
-
-        switch (easingFunctionID) {
-            case EasingFunction.CircleEase:
-                easingFunction = new CircleEase();
-                break;
-            case EasingFunction.BackEase:
-                easingFunction = new BackEase(0.3);
-                break;
-            case EasingFunction.BounceEase:
-                easingFunction = new BounceEase();
-                break;
-            case EasingFunction.CubicEase:
-                easingFunction = new CubicEase();
-                break;
-            case EasingFunction.ElasticEase:
-                easingFunction = new ElasticEase();
-                break;
-            case EasingFunction.ExponentialEase:
-                easingFunction = new ExponentialEase();
-                break;
-            case EasingFunction.PowerEase:
-                easingFunction = new PowerEase();
-                break;
-            case EasingFunction.QuadraticEase:
-                easingFunction = new QuadraticEase();
-                break;
-            case EasingFunction.QuarticEase:
-                easingFunction = new QuarticEase();
-                break;
-            case EasingFunction.QuinticEase:
-                easingFunction = new QuinticEase();
-                break;
-            case EasingFunction.SineEase:
-                easingFunction = new SineEase();
-                break;
-            default:
-                Tools.Log("No ease function found");
-                break;
-        }
-
-        return easingFunction;
-    }
-
-    /**
-     * Stops and removes all animations that have been applied to the model
-     */
-    public stopAllAnimations(): void {
-        if (this.rootMesh) {
-            this.rootMesh.animations = [];
-        }
-        if (this.currentAnimation) {
-            this.currentAnimation.stop();
-        }
-        while (this._animatables.length) {
-            this._animatables[0].onAnimationEnd = null;
-            this._animatables[0].stop();
-            this._animatables.shift();
-        }
-    }
-
-    /**
-     * Will remove this model from the viewer (but NOT dispose it).
-     */
-    public remove() {
-        this.stopAllAnimations();
-        this._viewer.sceneManager.models.splice(this._viewer.sceneManager.models.indexOf(this), 1);
-        // hide it
-        this.rootMesh.isVisible = false;
-        this._viewer.onModelRemovedObservable.notifyObservers(this);
-    }
-
-    /**
-     * Dispose this model, including all of its associated assets.
-     */
-    public dispose() {
-        this.remove();
-        this.onAfterConfigure.clear();
-        this.onLoadedObservable.clear();
-        this.onLoadErrorObservable.clear();
-        this.onLoadProgressObservable.clear();
-        if (this.loader && this.loader.name === "gltf") {
-            (<GLTFFileLoader>this.loader).dispose();
-        }
-        this.particleSystems.forEach(ps => ps.dispose());
-        this.particleSystems.length = 0;
-        this.skeletons.forEach(s => s.dispose());
-        this.skeletons.length = 0;
-        this._animations.forEach(ag => ag.dispose());
-        this._animations.length = 0;
         this._meshes.forEach(m => m.dispose());
         this._meshes.length = 0;
         this.rootMesh.dispose();
     }
->>>>>>> 5f40e99e
 }