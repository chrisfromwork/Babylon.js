--- conflicted
+++ resolved
@@ -181,13 +181,13 @@
                     IntPtr indexer = new IntPtr(i);
                     var channelNum = mappingChannels[indexer];
                     if (channelNum == 1)
-                    {
+                {
                         hasUV = true;
-                    }
+                }
                     else if (channelNum == 2)
-                    {
+                {
                         hasUV2 = true;
-                    }
+                }
                 }
                 var hasColor = unskinnedMesh.NumberOfColorVerts > 0;
                 var hasAlpha = unskinnedMesh.GetNumberOfMapVerts(-2) > 0;
@@ -207,7 +207,7 @@
                 var subMeshes = new List<BabylonSubMesh>();
                 var indexStart = 0;
 
-
+                
                 for (int i = 0; i < multiMatsCount; ++i)
                 {
                     if (meshNode.NodeMaterial == null)
@@ -244,15 +244,7 @@
                             ExtractFace(skin, unskinnedMesh, vertices, indices, hasUV, hasUV2, hasColor, hasAlpha, verticesAlreadyExported, ref indexCount, ref minVertexIndex, ref maxVertexIndex, face, boneIds);
                         }
                     }
-<<<<<<< HEAD
-
-
-
-
-
-=======
-
->>>>>>> 1a6ebde1
+                    
                     if (indexCount != 0)
                     {
 
@@ -362,7 +354,7 @@
             // Animations
             var animations = new List<BabylonAnimation>();
             GenerateCoordinatesAnimations(meshNode, animations);
-
+            
 
             if (!ExportFloatController(meshNode.MaxNode.VisController, "visibility", animations))
             {
@@ -427,70 +419,35 @@
         }
 
         public static void GenerateCoordinatesAnimations(IIGameNode meshNode, List<BabylonAnimation> animations)
-        {
-<<<<<<< HEAD
-            //if (!ExportVector3Controller(meshNode.TMController.PositionController, "position", animations))
-            //{
-=======
->>>>>>> 1a6ebde1
-            ExportVector3Animation("position", animations, key =>
-            {
+            {
+                ExportVector3Animation("position", animations, key =>
+                {
                 var worldMatrix = meshNode.GetObjectTM(key);
                 var trans = worldMatrix.Translation;
                 return new float[] { trans.X, trans.Y, trans.Z };
-            });
-<<<<<<< HEAD
-            //}
-
-
-            //if (!ExportQuaternionController(meshNode.TMController.RotationController, "rotationQuaternion", animations))
-            //{
-            ExportQuaternionAnimation("rotationQuaternion", animations, key =>
-            {
-                var worldMatrix = meshNode.GetObjectTM(key);
-=======
->>>>>>> 1a6ebde1
-
-            ExportQuaternionAnimation("rotationQuaternion", animations, key =>
-            {
-                var worldMatrix = meshNode.GetObjectTM(key);
-
-
-<<<<<<< HEAD
-                var rot = worldMatrix.Rotation;
-                return new float[] { rot.X, rot.Y, rot.Z, -rot.W };
-            });
-            //}
-=======
->>>>>>> 1a6ebde1
-
-                var rot = worldMatrix.Rotation;
-                return new float[] { rot.X, rot.Y, rot.Z, -rot.W };
-            });
-
-<<<<<<< HEAD
-            //if (!ExportVector3Controller(meshNode.TMController.ScaleController, "scaling", animations))
-            //{
-=======
->>>>>>> 1a6ebde1
-            ExportVector3Animation("scaling", animations, key =>
-            {
-                var worldMatrix = meshNode.GetObjectTM(key);
-                var scale = worldMatrix.Scaling;
-
-                return new float[] { scale.X, scale.Y, scale.Z };
-            });
-<<<<<<< HEAD
-            // }
+                });
+
+                ExportQuaternionAnimation("rotationQuaternion", animations, key =>
+                {
+                    var worldMatrix = meshNode.GetObjectTM(key);
+
+
+
+                    var rot = worldMatrix.Rotation;
+                    return new float[] { rot.X, rot.Y, rot.Z, -rot.W };
+                });
+
+                ExportVector3Animation("scaling", animations, key =>
+                {
+                    var worldMatrix = meshNode.GetObjectTM(key);
+                    var scale = worldMatrix.Scaling;
+
+                    return new float[] { scale.X, scale.Y, scale.Z };
+                });
         }
 
 
         int CreateGlobalVertex(IIGameMesh mesh, IFaceEx face, int facePart, List<GlobalVertex> vertices, bool hasUV, bool hasUV2, bool hasColor, bool hasAlpha, List<GlobalVertex>[] verticesAlreadyExported, IIGameSkin skin, List<int> boneIds)
-=======
-        }
-
-        int CreateGlobalVertex(IIGameMesh mesh, IFaceEx face, int facePart, List<GlobalVertex> vertices, bool hasUV, bool hasUV2, bool hasColor, bool hasAlpha, List<GlobalVertex>[] verticesAlreadyExported, IIGameSkin skin)
->>>>>>> 1a6ebde1
         {
             var vertexIndex = (int)face.Vert[facePart];
 
