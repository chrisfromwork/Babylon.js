--- conflicted
+++ resolved
@@ -1,63 +1,55 @@
-module INSPECTOR{
-    
-    export class MeshTab extends PropertyTab {
-                
-        constructor(tabbar:TabBar, inspector:Inspector) {
-            super(tabbar, 'Mesh', inspector); 
-        }
-
-        /* Overrides super */
-        protected _getTree() : Array<TreeItem> {
-            let arr = [];
-            // Tab containign mesh already in results
-            let alreadyIn = [];
-            
-<<<<<<< HEAD
-            // Returns true if the id of the given object starts and ends with '###'
-            let shouldExcludeThisMesh = (obj:BABYLON.Node) : boolean => {
-                return (obj.name && obj.name.indexOf('###') == 0 && obj.name.lastIndexOf('###', 0) === 0);
-            };
-
-            // Recursive method building the tree panel
-            let createNode = (obj : BABYLON.AbstractMesh) => {
-                let descendants = obj.getDescendants(true);
-
-                if (descendants.length > 0) {
-                    let node = new TreeItem(this, new MeshAdapter(obj));
-                    alreadyIn.push(node);
-                    for (let child of descendants) {     
-                        if (child instanceof BABYLON.AbstractMesh) {
-                            if (!shouldExcludeThisMesh(child)) {  
-                                let n = createNode(child);
-                                node.add(n); 
-                            }
-                        }
-                    }
-                    node.update();
-                    return node;
-                } else {
-                    alreadyIn.push(obj);
-                    return new TreeItem(this, new MeshAdapter(obj));
-                }
-            };
-            
-            // get all meshes from the first scene
-            let instances = this._inspector.scene;
-            for (let mesh of instances.meshes) {
-                if (alreadyIn.indexOf(mesh) == -1) {
-                    let node = createNode(mesh);
-                    arr.push(node);
-=======
-            // get all meshes from the first scene
-            let instances = this._inspector.scene;
-            for (let mesh of instances.meshes) {
-                if (!Helpers.IsSystemName(mesh.name)){
-                    arr.push(new TreeItem(this, new MeshAdapter(mesh)));
->>>>>>> aabb9e83
-                }
-            }
-            return arr;
-        }  
-    }
-    
+module INSPECTOR{
+    
+    export class MeshTab extends PropertyTab {
+                
+        constructor(tabbar:TabBar, inspector:Inspector) {
+            super(tabbar, 'Mesh', inspector); 
+        }
+
+        /* Overrides super */
+        protected _getTree() : Array<TreeItem> {
+            let arr = [];
+            // Tab containign mesh already in results
+            let alreadyIn = [];
+            
+            // Returns true if the id of the given object starts and ends with '###'
+            let shouldExcludeThisMesh = (obj:BABYLON.Node) : boolean => {
+                return (obj.name && obj.name.indexOf('###') == 0 && obj.name.lastIndexOf('###', 0) === 0);
+            };
+
+            // Recursive method building the tree panel
+            let createNode = (obj : BABYLON.AbstractMesh) => {
+                let descendants = obj.getDescendants(true);
+
+                if (descendants.length > 0) {
+                    let node = new TreeItem(this, new MeshAdapter(obj));
+                    alreadyIn.push(node);
+                    for (let child of descendants) {     
+                        if (child instanceof BABYLON.AbstractMesh) {
+                            if (!Helpers.IsSystemName(child.name)) {  
+                                let n = createNode(child);
+                                node.add(n); 
+                            }
+                        }
+                    }
+                    node.update();
+                    return node;
+                } else {
+                    alreadyIn.push(obj);
+                    return new TreeItem(this, new MeshAdapter(obj));
+                }
+            };
+            
+            // get all meshes from the first scene
+            let instances = this._inspector.scene;
+            for (let mesh of instances.meshes) {
+                if (alreadyIn.indexOf(mesh) == -1) {
+                    let node = createNode(mesh);
+                    arr.push(node);
+                }
+            }
+            return arr;
+        }  
+    }
+    
 }